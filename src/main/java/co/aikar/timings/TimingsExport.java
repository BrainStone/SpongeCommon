/*
 * This file is part of Sponge, licensed under the MIT License (MIT).
 *
 * Copyright (c) SpongePowered <https://www.spongepowered.org>
 * Copyright (c) contributors
 *
 * Permission is hereby granted, free of charge, to any person obtaining a copy
 * of this software and associated documentation files (the "Software"), to deal
 * in the Software without restriction, including without limitation the rights
 * to use, copy, modify, merge, publish, distribute, sublicense, and/or sell
 * copies of the Software, and to permit persons to whom the Software is
 * furnished to do so, subject to the following conditions:
 *
 * The above copyright notice and this permission notice shall be included in
 * all copies or substantial portions of the Software.
 *
 * THE SOFTWARE IS PROVIDED "AS IS", WITHOUT WARRANTY OF ANY KIND, EXPRESS OR
 * IMPLIED, INCLUDING BUT NOT LIMITED TO THE WARRANTIES OF MERCHANTABILITY,
 * FITNESS FOR A PARTICULAR PURPOSE AND NONINFRINGEMENT. IN NO EVENT SHALL THE
 * AUTHORS OR COPYRIGHT HOLDERS BE LIABLE FOR ANY CLAIM, DAMAGES OR OTHER
 * LIABILITY, WHETHER IN AN ACTION OF CONTRACT, TORT OR OTHERWISE, ARISING FROM,
 * OUT OF OR IN CONNECTION WITH THE SOFTWARE OR THE USE OR OTHER DEALINGS IN
 * THE SOFTWARE.
 */
package co.aikar.timings;

import static co.aikar.timings.TimingsManager.HISTORY;
import static org.spongepowered.api.Platform.Component.IMPLEMENTATION;

import co.aikar.util.JSONUtil;
import co.aikar.util.JSONUtil.JsonObjectBuilder;
import com.google.common.base.Joiner;
import com.google.common.collect.Lists;
import com.google.common.collect.Sets;
import com.google.gson.JsonArray;
import com.google.gson.JsonElement;
import com.google.gson.JsonObject;
import ninja.leaping.configurate.ConfigurationNode;
import org.spongepowered.api.Platform;
import org.spongepowered.api.Sponge;
import org.spongepowered.api.block.tileentity.TileEntityType;
import org.spongepowered.api.command.CommandSource;
import org.spongepowered.api.command.source.RconSource;
import org.spongepowered.api.entity.EntityType;
import org.spongepowered.api.entity.EntityTypes;
import org.spongepowered.api.text.Text;
import org.spongepowered.api.text.action.TextActions;
import org.spongepowered.api.text.channel.MessageChannel;
import org.spongepowered.api.text.channel.MessageReceiver;
import org.spongepowered.api.text.format.TextColors;
import org.spongepowered.common.SpongeImpl;

import java.io.ByteArrayOutputStream;
import java.io.IOException;
import java.io.InputStream;
import java.io.OutputStream;
import java.lang.management.ManagementFactory;
import java.lang.management.RuntimeMXBean;
import java.net.HttpURLConnection;
import java.net.InetAddress;
import java.net.URL;
import java.util.List;
import java.util.Map.Entry;
import java.util.Set;
import java.util.zip.GZIPOutputStream;

class TimingsExport extends Thread {

    private static final Joiner AUTHOR_LIST_JOINER = Joiner.on(", ");
    private static final Joiner RUNTIME_FLAG_JOINER = Joiner.on(" ");
    private static final Joiner CONFIG_PATH_JOINER = Joiner.on(".");

    private final TimingsReportListener listeners;
    private final JsonObject out;
    private final TimingHistory[] history;
    private static long lastReport = 0;
    final static List<MessageChannel> requestingReport = Lists.newArrayList();

    TimingsExport(TimingsReportListener listeners, JsonObject out, TimingHistory[] history) {
        super("Timings paste thread");
        this.listeners = listeners;
        this.out = out;
        this.history = history;
    }

    private static String getServerName() {
        return SpongeImpl.getPlugin().getName() + " " + SpongeImpl.getPlugin().getVersion().orElse("");
    }

    /**
     * Builds an XML report of the timings to be uploaded for parsing.
     *
     * @param sender Who to report to
     */
    static void reportTimings() {
        if (requestingReport.isEmpty()) {
            return;
        }
        TimingsReportListener listeners = new TimingsReportListener(requestingReport);

        requestingReport.clear();
        long now = System.currentTimeMillis();
        final long lastReportDiff = now - lastReport;
        if (lastReportDiff < 60000) {
            listeners.send(Text.of(TextColors.RED, "Please wait at least 1 minute in between Timings reports. (" + (int)((60000 - lastReportDiff) / 1000) + " seconds)"));
            listeners.done();
            return;
        }
        final long lastStartDiff = now - TimingsManager.timingStart;
        if (lastStartDiff < 180000) {
            listeners.send(Text.of(TextColors.RED, "Please wait at least 3 minutes before generating a Timings report. Unlike Timings v1, v2 benefits from longer timings and is not as useful with short timings. (" + (int)((180000 - lastStartDiff) / 1000) + " seconds)"));
            listeners.done();
            return;
        }
        listeners.send(Text.of(TextColors.GREEN, "Preparing Timings Report..."));
        lastReport = now;

        Platform platform = SpongeImpl.getGame().getPlatform();
        JsonObjectBuilder builder = JSONUtil.objectBuilder()
                // Get some basic system details about the server
                .add("version", platform.getContainer(IMPLEMENTATION).getVersion().orElse(platform.getMinecraftVersion().getName() + "-DEV"))
                .add("maxplayers", SpongeImpl.getGame().getServer().getMaxPlayers())
                .add("start", TimingsManager.timingStart / 1000)
                .add("end", System.currentTimeMillis() / 1000)
                .add("sampletime", (System.currentTimeMillis() - TimingsManager.timingStart) / 1000);
        if (!TimingsManager.privacy) {
            builder.add("server", getServerName())
                    .add("motd", Sponge.getServer().getMotd().toPlain())
                    .add("online-mode", Sponge.getServer().getOnlineMode())
                    .add("icon", SpongeImpl.getServer().getServerStatusResponse().getFavicon());
        }

        final Runtime runtime = Runtime.getRuntime();
        RuntimeMXBean runtimeBean = ManagementFactory.getRuntimeMXBean();
        builder.add("system", JSONUtil.objectBuilder()
                .add("timingcost", getCost())
                .add("name", System.getProperty("os.name"))
                .add("version", System.getProperty("os.version"))
                .add("jvmversion", System.getProperty("java.version"))
                .add("arch", System.getProperty("os.arch"))
                .add("maxmem", runtime.maxMemory())
                .add("cpu", runtime.availableProcessors())
                .add("runtime", ManagementFactory.getRuntimeMXBean().getUptime())
                .add("flags", RUNTIME_FLAG_JOINER.join(runtimeBean.getInputArguments()))
                .add("gc", JSONUtil.mapArrayToObject(ManagementFactory.getGarbageCollectorMXBeans(), (input) -> {
                    return JSONUtil.singleObjectPair(input.getName(), JSONUtil.arrayOf(input.getCollectionCount(), input.getCollectionTime()));
                })));

        Set<TileEntityType> tileEntityTypeSet = Sets.newHashSet();
        Set<EntityType> entityTypeSet = Sets.newHashSet();

        int size = HISTORY.size();
        TimingHistory[] history = new TimingHistory[size + 1];
        int i = 0;
        for (TimingHistory timingHistory : HISTORY) {
            tileEntityTypeSet.addAll(timingHistory.tileEntityTypeSet);
            entityTypeSet.addAll(timingHistory.entityTypeSet);
            history[i++] = timingHistory;
        }

        history[i] = new TimingHistory(); // Current snapshot
        tileEntityTypeSet.addAll(history[i].tileEntityTypeSet);
        entityTypeSet.addAll(history[i].entityTypeSet);

        JsonObjectBuilder handlersBuilder = JSONUtil.objectBuilder();
        for (TimingIdentifier.TimingGroup group : TimingIdentifier.GROUP_MAP.values()) {
            for (TimingHandler id : group.handlers) {
                if (!id.timed && !id.isSpecial()) {
                    continue;
                }
                handlersBuilder.add(id.id, JSONUtil.arrayOf(
                        group.id,
                        id.name));
            }
        }

        builder.add("idmap", JSONUtil.objectBuilder()
                .add("groups", JSONUtil.mapArrayToObject(TimingIdentifier.GROUP_MAP.values(), (group) -> {
                    return JSONUtil.singleObjectPair(group.id, group.name);
                }))
                .add("handlers", handlersBuilder)
                .add("worlds", JSONUtil.mapArrayToObject(TimingHistory.worldMap.entrySet(), (entry) -> {
                    return JSONUtil.singleObjectPair(entry.getValue(), entry.getKey());
                }))
<<<<<<< HEAD
                .add("tileentity", JSONUtil.mapArrayToObject(blockTypeSet, (blockType) -> {
                    return JSONUtil.singleObjectPair(Block.getIdFromBlock((Block) blockType), blockType.getKey().toString());
=======
                .add("tileentity", JSONUtil.mapArrayToObject(tileEntityTypeSet, (tileEntityType) -> {
                    return JSONUtil.singleObjectPair(TimingsPls.getTileEntityId(tileEntityType), tileEntityType.getName());
>>>>>>> 4554b62c
                }))
                .add("entity", JSONUtil.mapArrayToObject(entityTypeSet, (entityType) -> {
                    if (entityType == EntityTypes.UNKNOWN) {
                        return null;
                    }
                    return JSONUtil.singleObjectPair(TimingsPls.getEntityId(entityType), entityType.getKey().toString());
                })));

        // Information about loaded plugins

        builder.add("plugins", JSONUtil.mapArrayToObject(SpongeImpl.getGame().getPluginManager().getPlugins(), (plugin) -> {
            return JSONUtil.objectBuilder().add(plugin.getId(), JSONUtil.objectBuilder()
                    .add("version", plugin.getVersion().orElse(""))
                    .add("description", plugin.getDescription().orElse(""))
                    .add("website", plugin.getUrl().orElse(""))
                    .add("authors", AUTHOR_LIST_JOINER.join(plugin.getAuthors()))
            ).build();
        }));

        // Information on the users Config

        builder.add("config", JSONUtil.objectBuilder()
                .add("sponge", serializeConfigNode(SpongeImpl.getGlobalConfig().getRootNode())));

        new TimingsExport(listeners, builder.build(), history).start();
    }

    static long getCost() {
        // Benchmark the users System.nanotime() for cost basis
        int passes = 200;
        TimingHandler SAMPLER1 = SpongeTimingsFactory.ofSafe("Timings Sampler 1");
        TimingHandler SAMPLER2 = SpongeTimingsFactory.ofSafe("Timings Sampler 2");
        TimingHandler SAMPLER3 = SpongeTimingsFactory.ofSafe("Timings Sampler 3");
        TimingHandler SAMPLER4 = SpongeTimingsFactory.ofSafe("Timings Sampler 4");
        TimingHandler SAMPLER5 = SpongeTimingsFactory.ofSafe("Timings Sampler 5");
        TimingHandler SAMPLER6 = SpongeTimingsFactory.ofSafe("Timings Sampler 6");

        long start = System.nanoTime();
        for (int i = 0; i < passes; i++) {
            SAMPLER1.startTiming();
            SAMPLER2.startTiming();
            SAMPLER3.startTiming();
            SAMPLER3.stopTiming();
            SAMPLER4.startTiming();
            SAMPLER5.startTiming();
            SAMPLER6.startTiming();
            SAMPLER6.stopTiming();
            SAMPLER5.stopTiming();
            SAMPLER4.stopTiming();
            SAMPLER2.stopTiming();
            SAMPLER1.stopTiming();
        }
        long timingsCost = (System.nanoTime() - start) / passes / 6;
        SAMPLER1.reset(true);
        SAMPLER2.reset(true);
        SAMPLER3.reset(true);
        SAMPLER4.reset(true);
        SAMPLER5.reset(true);
        SAMPLER6.reset(true);
        return timingsCost;
    }

    private static JsonElement serializeConfigNode(ConfigurationNode node) {
        if (node.hasMapChildren()) {
            JsonObject object = new JsonObject();
            for (Entry<Object, ? extends ConfigurationNode> entry : node.getChildrenMap().entrySet()) {
                String fullPath = CONFIG_PATH_JOINER.join(entry.getValue().getPath());
                if (fullPath.equals("sponge.sql") || TimingsManager.hiddenConfigs.contains(fullPath)) {
                    continue;
                }
                object.add(entry.getKey().toString(), serializeConfigNode(entry.getValue()));
            }
            return object;
        }
        if (node.hasListChildren()) {
            JsonArray array = new JsonArray();
            for (ConfigurationNode child : node.getChildrenList()) {
                array.add(serializeConfigNode(child));
            }
            return array;
        }
        return JSONUtil.toJsonElement(node.getValue());
    }

    @Override
    public synchronized void start() {
        boolean containsRconSource = false;
        for (MessageReceiver receiver : this.listeners.getChannel().getMembers()) {
            if (receiver instanceof RconSource) {
                containsRconSource = true;
                break;
            }
        }
        if (containsRconSource) {
            this.listeners.send(Text.of(TextColors.RED, "Warning: Timings report done over RCON will cause lag spikes."));
            this.listeners.send(Text.of(TextColors.RED, "You should use ", TextColors.YELLOW,
                    "/sponge timings report" + TextColors.RED, " in game or console."));
            run();
        } else {
            super.start();
        }
    }

    @Override
    public void run() {
        this.out.add("data", JSONUtil.mapArray(this.history, TimingHistory::export));

        String response = null;
        String timingsURL = null;
        try {
            String hostname = "localhost";
            try {
                hostname = InetAddress.getLocalHost().getHostName();
            } catch (IOException e) {
                SpongeImpl.getLogger().warn("Could not get own server hostname when uploading timings - falling back to 'localhost'", e);
            }
            HttpURLConnection con = (HttpURLConnection) new URL("http://timings.aikar.co/post").openConnection();
            con.setDoOutput(true);
            con.setRequestProperty("User-Agent", "Sponge/" + getServerName() + "/" + hostname);
            con.setRequestMethod("POST");
            con.setInstanceFollowRedirects(false);

            OutputStream request = new GZIPOutputStream(con.getOutputStream()) {

                {
                    this.def.setLevel(7);
                }
            };

            request.write(JSONUtil.toString(this.out).getBytes("UTF-8"));
            request.close();

            response = getResponse(con);

            if (con.getResponseCode() != 302) {
                this.listeners.send(Text.of(
                        TextColors.RED, "Upload Error: " + con.getResponseCode() + ": " + con.getResponseMessage()));
                this.listeners.send(Text.of(TextColors.RED, "Check your logs for more information"));
                if (response != null) {
                    SpongeImpl.getLogger().fatal(response);
                }
                return;
            }

            timingsURL = con.getHeaderField("Location");
            this.listeners.send(Text.of(TextColors.GREEN, "View Timings Report: ", TextActions.openUrl(new URL(timingsURL)), timingsURL));

            if (response != null && !response.isEmpty()) {
                SpongeImpl.getLogger().info("Timing Response: " + response);
            }
        } catch (IOException ex) {
            this.listeners.send(Text.of(TextColors.RED, "Error uploading timings, check your logs for more information"));
            if (response != null) {
                SpongeImpl.getLogger().fatal(response);
            }
            SpongeImpl.getLogger().fatal("Could not paste timings", ex);
        } finally {
            this.listeners.done(timingsURL);
        }
    }

    private String getResponse(HttpURLConnection con) throws IOException {
        InputStream is = null;
        try {
            is = con.getInputStream();
            ByteArrayOutputStream bos = new ByteArrayOutputStream();

            byte[] b = new byte[1024];
            int bytesRead;
            while ((bytesRead = is.read(b)) != -1) {
                bos.write(b, 0, bytesRead);
            }
            return bos.toString();

        } catch (IOException ex) {
            this.listeners.send(Text.of(TextColors.RED, "Error uploading timings, check your logs for more information"));
            SpongeImpl.getLogger().warn(con.getResponseMessage(), ex);
            return null;
        } finally {
            if (is != null) {
                is.close();
            }
        }
    }
}<|MERGE_RESOLUTION|>--- conflicted
+++ resolved
@@ -182,13 +182,8 @@
                 .add("worlds", JSONUtil.mapArrayToObject(TimingHistory.worldMap.entrySet(), (entry) -> {
                     return JSONUtil.singleObjectPair(entry.getValue(), entry.getKey());
                 }))
-<<<<<<< HEAD
-                .add("tileentity", JSONUtil.mapArrayToObject(blockTypeSet, (blockType) -> {
-                    return JSONUtil.singleObjectPair(Block.getIdFromBlock((Block) blockType), blockType.getKey().toString());
-=======
                 .add("tileentity", JSONUtil.mapArrayToObject(tileEntityTypeSet, (tileEntityType) -> {
                     return JSONUtil.singleObjectPair(TimingsPls.getTileEntityId(tileEntityType), tileEntityType.getName());
->>>>>>> 4554b62c
                 }))
                 .add("entity", JSONUtil.mapArrayToObject(entityTypeSet, (entityType) -> {
                     if (entityType == EntityTypes.UNKNOWN) {
