/*
 * This file is part of Sponge, licensed under the MIT License (MIT).
 *
 * Copyright (c) SpongePowered <https://www.spongepowered.org>
 * Copyright (c) contributors
 *
 * Permission is hereby granted, free of charge, to any person obtaining a copy
 * of this software and associated documentation files (the "Software"), to deal
 * in the Software without restriction, including without limitation the rights
 * to use, copy, modify, merge, publish, distribute, sublicense, and/or sell
 * copies of the Software, and to permit persons to whom the Software is
 * furnished to do so, subject to the following conditions:
 *
 * The above copyright notice and this permission notice shall be included in
 * all copies or substantial portions of the Software.
 *
 * THE SOFTWARE IS PROVIDED "AS IS", WITHOUT WARRANTY OF ANY KIND, EXPRESS OR
 * IMPLIED, INCLUDING BUT NOT LIMITED TO THE WARRANTIES OF MERCHANTABILITY,
 * FITNESS FOR A PARTICULAR PURPOSE AND NONINFRINGEMENT. IN NO EVENT SHALL THE
 * AUTHORS OR COPYRIGHT HOLDERS BE LIABLE FOR ANY CLAIM, DAMAGES OR OTHER
 * LIABILITY, WHETHER IN AN ACTION OF CONTRACT, TORT OR OTHERWISE, ARISING FROM,
 * OUT OF OR IN CONNECTION WITH THE SOFTWARE OR THE USE OR OTHER DEALINGS IN
 * THE SOFTWARE.
 */
package org.spongepowered.common.data;

import static com.google.common.base.Preconditions.checkArgument;
import static com.google.common.base.Preconditions.checkNotNull;
import static com.google.common.base.Preconditions.checkState;

import com.google.common.base.CaseFormat;
import com.google.common.collect.ImmutableList;
import com.google.common.collect.MapMaker;
import com.google.common.collect.Maps;
import com.google.common.reflect.TypeToken;
import com.google.inject.Singleton;
import ninja.leaping.configurate.objectmapping.serialize.TypeSerializers;
import org.apache.logging.log4j.Level;
import org.spongepowered.api.data.DataManager;
import org.spongepowered.api.data.DataRegistration;
import org.spongepowered.api.data.DataSerializable;
import org.spongepowered.api.data.DataView;
import org.spongepowered.api.data.ImmutableDataBuilder;
import org.spongepowered.api.data.ImmutableDataHolder;
import org.spongepowered.api.data.key.Key;
import org.spongepowered.api.data.manipulator.DataManipulator;
import org.spongepowered.api.data.manipulator.DataManipulatorBuilder;
import org.spongepowered.api.data.manipulator.ImmutableDataManipulator;
import org.spongepowered.api.data.persistence.AbstractDataBuilder;
import org.spongepowered.api.data.persistence.DataBuilder;
import org.spongepowered.api.data.persistence.DataContentUpdater;
import org.spongepowered.api.data.persistence.DataTranslator;
import org.spongepowered.api.data.value.BaseValue;
import org.spongepowered.api.plugin.PluginContainer;
import org.spongepowered.asm.util.PrettyPrinter;
import org.spongepowered.common.SpongeImpl;
import org.spongepowered.common.config.DataSerializableTypeSerializer;
import org.spongepowered.common.data.builder.manipulator.SpongeDataManipulatorBuilder;
import org.spongepowered.common.data.builder.manipulator.SpongeImmutableDataManipulatorBuilder;
import org.spongepowered.common.data.nbt.data.NbtDataProcessor;
import org.spongepowered.common.data.nbt.NbtDataType;
import org.spongepowered.common.data.nbt.validation.DelegateDataValidator;
import org.spongepowered.common.data.nbt.validation.RawDataValidator;
import org.spongepowered.common.data.nbt.validation.ValidationType;
import org.spongepowered.common.data.nbt.value.NbtValueProcessor;
import org.spongepowered.common.data.persistence.DataTranslatorTypeSerializer;
import org.spongepowered.common.data.util.ComparatorUtil;
import org.spongepowered.common.data.util.DataProcessorDelegate;
import org.spongepowered.common.data.util.ValueProcessorDelegate;
import org.spongepowered.common.event.tracking.CauseTracker;
import org.spongepowered.common.registry.type.data.DataTranslatorRegistryModule;

import java.util.ArrayList;
import java.util.Collection;
import java.util.Collections;
import java.util.IdentityHashMap;
import java.util.List;
import java.util.Map;
import java.util.Optional;

@Singleton
public final class SpongeDataManager implements DataManager {
    static {
        TypeSerializers.getDefaultSerializers().registerType(TypeToken.of(DataSerializable.class), new DataSerializableTypeSerializer());
    }

<<<<<<< HEAD
    // Builders
=======
>>>>>>> 3a5855ce
    private final Map<Class<?>, DataBuilder<?>> builders = Maps.newHashMap();


    final Map<Class<? extends DataManipulator<?, ?>>, DataManipulatorBuilder<?, ?>> builderMap = new MapMaker()
        .concurrencyLevel(4)
        .makeMap();

    private final Map<Class<? extends ImmutableDataManipulator<?, ?>>, DataManipulatorBuilder<?, ?>> immutableBuilderMap = new MapMaker()
        .concurrencyLevel(4)
        .makeMap();

    private final Map<Class<? extends ImmutableDataHolder<?>>, ImmutableDataBuilder<?, ?>> immutableDataBuilderMap = new MapMaker()
        .concurrencyLevel(4)
        .makeMap();
    private final Map<Class<?>, DataTranslator<?>> dataSerializerMap = new MapMaker().concurrencyLevel(4).makeMap();
    // Content updaters
    private final Map<Class<? extends DataSerializable>, List<DataContentUpdater>> updatersMap = new IdentityHashMap<>();


    private static final SpongeDataManager instance = new SpongeDataManager();

    static boolean allowRegistrations = true;


    public static SpongeDataManager getInstance() {
        return SpongeImpl.getDataManager();
    }
<<<<<<< HEAD
    private SpongeDataManager() {}
=======
>>>>>>> 3a5855ce

    @Override
    public <T extends DataSerializable> void registerBuilder(Class<T> clazz, DataBuilder<T> builder) {
        checkNotNull(clazz);
        checkNotNull(builder);
        if (!this.builders.containsKey(clazz)) {
            if (!(builder instanceof AbstractDataBuilder || builder instanceof SpongeDataManipulatorBuilder || builder instanceof SpongeImmutableDataManipulatorBuilder)) {
                SpongeImpl.getLogger().warn("A custom DataBuilder is not extending AbstractDataBuilder! It is recommended that "
                                            + "the custom data builder does extend it to gain automated content versioning updates and maintain "
                                            + "simplicity. The offending builder's class is: {}", builder.getClass());
            }
            this.builders.put(clazz, builder);
        } else {
            SpongeImpl.getLogger().warn("A DataBuilder has already been registered for {}. Attempted to register {} instead.", clazz,
                    builder.getClass());
        }
    }

    @Override
    public <T extends DataSerializable> void registerContentUpdater(Class<T> clazz, DataContentUpdater updater) {
        checkNotNull(updater, "DataContentUpdater was null!");
        if (!this.updatersMap.containsKey(checkNotNull(clazz, "DataSerializable class was null!"))) {
            this.updatersMap.put(clazz, new ArrayList<>());
        }
        final List<DataContentUpdater> updaters = this.updatersMap.get(clazz);
        updaters.add(updater);
        Collections.sort(updaters, ComparatorUtil.DATA_CONTENT_UPDATER_COMPARATOR);
    }

    @Override
    public <T extends DataSerializable> Optional<DataContentUpdater> getWrappedContentUpdater(Class<T> clazz, final int fromVersion,
            final int toVersion) {
        checkArgument(fromVersion != toVersion, "Attempting to convert to the same version!");
        checkArgument(fromVersion < toVersion, "Attempting to backwards convert data! This isn't supported!");
        final List<DataContentUpdater> updaters = this.updatersMap.get(checkNotNull(clazz, "DataSerializable class was null!"));
        if (updaters == null) {
            return Optional.empty();
        }
        ImmutableList.Builder<DataContentUpdater> builder = ImmutableList.builder();
        int version = fromVersion;
        for (DataContentUpdater updater : updaters) {
            if (updater.getInputVersion() == version) {
                if (updater.getOutputVersion() > toVersion) {
                    continue;
                }
                version = updater.getOutputVersion();
                builder.add(updater);
            }
        }
        if (version < toVersion || version > toVersion) { // There wasn't a registered updater for the version being requested
            Exception e = new IllegalStateException("The requested content version for: " + clazz.getSimpleName() + " was requested, "
                                                    + "\nhowever, the versions supplied: from "+ fromVersion + " to " + toVersion + " is impossible"
                                                    + "\nas the latest version registered is: " + version+". Please notify the developer of"
                                                    + "\nthe requested consumed DataSerializable of this error.");
            e.printStackTrace();
            return Optional.empty();
        }
        return Optional.of(new DataUpdaterDelegate(builder.build(), fromVersion, toVersion));
    }

    @SuppressWarnings({"unchecked", "rawtypes"})
    public <T extends DataSerializable> void registerBuilderAndImpl(Class<T> clazz, Class<? extends T> implClass, DataBuilder<T> builder) {
        registerBuilder(clazz, builder);
        registerBuilder((Class<T>) (Class) implClass, builder);
    }

    @Override
    @SuppressWarnings({"unchecked", "SuspiciousMethodCalls"})
    public <T extends DataSerializable> Optional<DataBuilder<T>> getBuilder(Class<T> clazz) {
        checkNotNull(clazz);
        if (this.builders.containsKey(clazz)) {
            return Optional.of((DataBuilder<T>) this.builders.get(clazz));
        } else if (this.builderMap.containsKey(clazz)) {
            return Optional.of((DataBuilder<T>) this.builderMap.get(clazz));
        } else if (this.immutableDataBuilderMap.containsKey(clazz)) {
            return Optional.of((DataBuilder<T>) this.immutableDataBuilderMap.get(clazz));
        } else {
            return Optional.empty();
        }
    }

    @Override
    public <T extends DataSerializable> Optional<T> deserialize(Class<T> clazz, final DataView dataView) {
        final Optional<DataBuilder<T>> optional = getBuilder(clazz);
        return optional.flatMap(tDataBuilder -> tDataBuilder.build(dataView));
    }

    @Override
    public <T extends ImmutableDataHolder<T>, B extends ImmutableDataBuilder<T, B>> void register(Class<T> holderClass, B builder) {
        if (!this.immutableDataBuilderMap.containsKey(checkNotNull(holderClass))) {
            this.immutableDataBuilderMap.put(holderClass, checkNotNull(builder));
        } else {
            throw new IllegalStateException("Already registered the DataUtil for " + holderClass.getCanonicalName());
        }
    }

    @SuppressWarnings("unchecked")
    @Override
    public <T extends ImmutableDataHolder<T>, B extends ImmutableDataBuilder<T, B>> Optional<B> getImmutableBuilder(Class<T> holderClass) {
        return Optional.ofNullable((B) this.immutableDataBuilderMap.get(checkNotNull(holderClass)));
    }

    @SuppressWarnings({"rawtypes", "unchecked"})
    public static void finalizeRegistration() {
        allowRegistrations = false;
<<<<<<< HEAD
        SpongeManipulatorRegistry.getInstance().bake();
=======
        final SpongeDataManager registry = SpongeImpl.getDataManager();
        registry.valueProcessorMap.entrySet().forEach( entry -> {
            ImmutableList.Builder<ValueProcessor<?, ?>> valueListBuilder = ImmutableList.builder();
            Collections.sort(entry.getValue(), ComparatorUtil.VALUE_PROCESSOR_COMPARATOR);
            valueListBuilder.addAll(entry.getValue());
            final ValueProcessorDelegate<?, ?> delegate = new ValueProcessorDelegate(entry.getKey(), valueListBuilder.build());
            registry.valueDelegates.put(entry.getKey(), delegate);
        });
        registry.valueProcessorMap.clear();
        registry.processorMap.entrySet().forEach(entry -> {
            ImmutableList.Builder<DataProcessor<?, ?>> dataListBuilder = ImmutableList.builder();
            Collections.sort(entry.getValue(), ComparatorUtil.DATA_PROCESSOR_COMPARATOR);
            dataListBuilder.addAll(entry.getValue());
            final DataProcessorDelegate<?, ?> delegate = new DataProcessorDelegate(dataListBuilder.build());
            registry.dataProcessorDelegates.put(entry.getKey(), delegate);
        });
        registry.processorMap.clear();

        SpongeDataManager serializationService = SpongeDataManager.getInstance();
        registry.dataProcessorDelegates.entrySet().forEach(entry -> {
            if (!Modifier.isInterface(entry.getKey().getModifiers()) && !Modifier.isAbstract(entry.getKey().getModifiers())) {
                DataFunction<DataContainer, DataManipulator, Optional<? extends DataManipulator<?, ?>>> function =
                        (dataContainer, dataManipulator) -> ((DataProcessor) entry.getValue()).fill(dataContainer, dataManipulator);
                SpongeDataManipulatorBuilder builder = new SpongeDataManipulatorBuilder(entry.getValue(), entry.getKey(), function);
                registry.builderMap.put(entry.getKey(), checkNotNull(builder));
                serializationService.registerBuilder(entry.getKey(), builder);
            } else {
                final Class<? extends DataManipulator<?, ?>> clazz = registry.interfaceToImplDataManipulatorClasses.get(entry.getKey());
                DataFunction<DataContainer, DataManipulator, Optional<? extends DataManipulator<?, ?>>> function =
                        (dataContainer, dataManipulator) -> ((DataProcessor) entry.getValue()).fill(dataContainer, dataManipulator);
                SpongeDataManipulatorBuilder builder = new SpongeDataManipulatorBuilder(entry.getValue(), clazz, function);
                registry.builderMap.put(entry.getKey(), checkNotNull(builder));
                serializationService.registerBuilder(entry.getKey(), builder);
            }
        });
        registry.immutableProcessorMap.entrySet().forEach(entry -> {
            ImmutableList.Builder<DataProcessor<?, ?>> dataListBuilder = ImmutableList.builder();
            Collections.sort(entry.getValue(), ComparatorUtil.DATA_PROCESSOR_COMPARATOR);
            dataListBuilder.addAll(entry.getValue());
            final DataProcessorDelegate<?, ?> delegate = new DataProcessorDelegate(dataListBuilder.build());
            registry.immutableDataProcessorDelegates.put(entry.getKey(), delegate);
        });
        registry.immutableProcessorMap.clear();

        ImmutableTable.Builder<Class<? extends DataManipulator<?, ?>>, NbtDataType, NbtDataProcessor<?, ?>> builder = ImmutableTable.builder();
        registry.nbtProcessorMap.entrySet().forEach(entry -> {
            final HashMultimap<NbtDataType, NbtDataProcessor<?, ?>> processorMultimap = HashMultimap.create();
            final List<NbtDataProcessor<?, ?>> value = entry.getValue();
            for (NbtDataProcessor<?, ?> nbtDataProcessor : value) {
                processorMultimap.put(nbtDataProcessor.getTargetType(), nbtDataProcessor);
            }
            for (Map.Entry<NbtDataType, Collection<NbtDataProcessor<?, ?>>> nbtDataTypeCollectionEntry : processorMultimap.asMap().entrySet()) {
                ImmutableList.Builder<NbtDataProcessor<?, ?>> processorBuilder = ImmutableList.builder();
                processorBuilder.addAll(nbtDataTypeCollectionEntry.getValue());
                final NbtDataType dataType = nbtDataTypeCollectionEntry.getKey();
                builder.put(entry.getKey(), dataType, new SpongeNbtProcessorDelegate(processorBuilder.build(), dataType));
            }
        });
        registry.nbtProcessorMap.clear();
        registry.nbtProcessorTable = builder.build();

>>>>>>> 3a5855ce
    }

    @SuppressWarnings("unchecked")
    @Override
    public <T extends DataManipulator<T, I>, I extends ImmutableDataManipulator<I, T>> void register(Class<? extends T> manipulatorClass,
            Class<? extends I> immutableManipulatorClass, DataManipulatorBuilder<T, I> builder) {
        checkState(allowRegistrations, "Registrations are no longer allowed!");
        final Optional<PluginContainer> activeContainer = CauseTracker.getInstance().getCurrentContext().getActiveContainer();
        if (!activeContainer.isPresent()) {
            new PrettyPrinter(60).centre().add("Unknown Plugin registering custom data!").hr()
                .addWrapped("Sponge's Custom Data system must know what plugin container is registering"
                            + "what custom data to assign a \"legacy\" id for the custom data! It is not"
                            + "recommended for developers to continue using the old registration methods"
                            + "as they will be removed in future API versions! Please notify the developer"
                            + "of the offending plugin to update!")
                .addWrapped("Since the plugin id cannot be determined, custom data will not be registered! The following custom data was attempted")
                .add("%s : %s", "DataManipulator", manipulatorClass.getName())
                .add("%s : %s", "ImmutableManipulator", immutableManipulatorClass.getName())
                .add("%s : %s", "ManipulatorBuilder", builder.getClass().getName())
                .add(new Exception())
                .trace();
            return;
        }
        SpongeImpl.getLogger().log(Level.WARN, "Detected $1 being registered with the old way! Please notify the developer", builder);
        final String manipulatorSimpleNamePriorToProcessing = manipulatorClass.getSimpleName().replace("data", "").replace("Data", "");
        final String generatedManipulatorId = CaseFormat.UPPER_CAMEL.to(CaseFormat.LOWER_UNDERSCORE, manipulatorSimpleNamePriorToProcessing);
        final PluginContainer pluginContainer = activeContainer.get();
        final String finalId = pluginContainer.getId() + ":" + generatedManipulatorId;
        // Print the warning, this is VERY important and should NEVER be ignored as the plugin developer must be made aware of this
        new PrettyPrinter(60).add("Legacy Data Registration").centre().hr()
            .addWrapped("Sponge's Custom Data Registration is changing! Plugin developers are strongly advised to update their data registrations!"
                        + "However, because of this, Sponge is automatically applying an upgrade policy for their old registrations that will persist"
                        + "until an unknown future time. Likely for the next few Minecraft versions.").hr()
            .add("%s: %s", "Plugin registering custom data", pluginContainer.getId())
            .add("%s: %s", "Custom Data Class", manipulatorClass.getSimpleName())
            .add("%s: %s", "Generated Manipulator Id", finalId)
            .addWrapped("The generated Id is already registered with Sponge, and is likely advisable for the plugin developer to utilize"
                        + "the id for future registrations.")
            .trace();
        DataRegistration<T, I> registration = DataRegistration.<T, I>builder()
            .setDataClass((Class<T>) manipulatorClass)
            .setImmutableDataClass((Class<I>) immutableManipulatorClass)
            .setManipulatorId(finalId)
            .setBuilder(builder)
            .buildAndRegister(pluginContainer);
        SpongeManipulatorRegistry.getInstance().registerLegacyId(registration);
    }


    @Override
    public void registerLegacyManipulatorIds(String legacyId, DataRegistration<?, ?> registration) {
        checkState(allowRegistrations);
        SpongeManipulatorRegistry.getInstance().registerLegacyId(legacyId, registration);
    }

    public <T extends DataManipulator<T, I>, I extends ImmutableDataManipulator<I, T>> void register(DataRegistration<T, I> registration) {
        checkState(allowRegistrations, "Registrations are no longer allowed!");
        final Class<T> manipulatorClass = registration.getManipulatorClass();
        final Class<I> immutableManipulatorClass = registration.getImmutableManipulatorClass();
        final DataManipulatorBuilder<T, I> builder = registration.getDataManipulatorBuilder();
        final String manipulatorId = registration.getId();
        final PluginContainer pluginContainer = registration.getPluginContainer();
        final String pluginId = pluginContainer.getId().toLowerCase();

    }

    @SuppressWarnings("unchecked")
    @Override
    public <T extends DataManipulator<T, I>, I extends ImmutableDataManipulator<I, T>> Optional<DataManipulatorBuilder<T, I>>
    getManipulatorBuilder(Class<T> manipulatorClass) {
        return Optional.ofNullable((DataManipulatorBuilder<T, I>) this.builderMap.get(checkNotNull(manipulatorClass)));
    }

    @SuppressWarnings("unchecked")
    @Override
    public <T extends DataManipulator<T, I>, I extends ImmutableDataManipulator<I, T>> Optional<DataManipulatorBuilder<T, I>>
    getImmutableManipulatorBuilder(Class<I> immutableManipulatorClass) {
        return Optional.ofNullable((DataManipulatorBuilder<T, I>) this.immutableBuilderMap.get(checkNotNull(immutableManipulatorClass)));
    }

    @Override
    public <T> void registerTranslator(Class<T> objectClass, DataTranslator<T> translator) {
        checkState(allowRegistrations, "Registrations are no longer allowed");
        checkNotNull(objectClass, "Target object class cannot be null!");
        checkNotNull(translator, "DataTranslator for : " + objectClass + " cannot be null!");
        checkArgument(translator.getToken().isAssignableFrom(objectClass), "DataTranslator is not compatible with the target object class: " + objectClass);
        if (!this.dataSerializerMap.containsKey(checkNotNull(objectClass, "Target class cannot be null!"))) {
            this.dataSerializerMap.put(objectClass, translator);
            DataTranslatorRegistryModule.getInstance().registerAdditionalCatalog(translator);
        } else {
            throw new IllegalStateException("Already registered the DataTranslator for " + objectClass.getCanonicalName());
        }
        if (TypeSerializers.getDefaultSerializers().get(translator.getToken()) == null) {
            TypeSerializers.getDefaultSerializers().registerType(translator.getToken(), DataTranslatorTypeSerializer.from(translator));
        }
    }

    @SuppressWarnings("unchecked")
    @Override
    public <T> Optional<DataTranslator<T>> getTranslator(Class<T> objectclass) {
        return Optional.ofNullable((DataTranslator<T>) this.dataSerializerMap.get(checkNotNull(objectclass, "Target class cannot be null!")));
    }

    @Override
    public Collection<Class<? extends DataManipulator<?, ?>>> getAllRegistrationsFor(PluginContainer container) {
        return SpongeManipulatorRegistry.getInstance().getRegistrations(container);
    }

    public Optional<DataManipulatorBuilder<?, ?>> getWildManipulatorBuilder(Class<? extends DataManipulator<?, ?>> manipulatorClass) {
        return Optional.ofNullable(this.builderMap.get(checkNotNull(manipulatorClass)));
    }

    public Optional<DataManipulatorBuilder<?, ?>> getWildBuilderForImmutable(Class<? extends ImmutableDataManipulator<?, ?>> immutable) {
        return Optional.ofNullable(this.immutableBuilderMap.get(checkNotNull(immutable)));
    }

    public <M extends DataManipulator<M, I>, I extends ImmutableDataManipulator<I, M>> void validateRegistration(
        SpongeDataRegistrationBuilder<M, I> builder) {
        checkState(allowRegistrations);
        final Class<M> manipulatorClass = builder.manipulatorClass;
        final Class<I> immutableClass = builder.immutableClass;
        final DataManipulatorBuilder<M, I> manipulatorBuilder = builder.manipulatorBuilder;
        checkState(!this.builders.containsKey(manipulatorClass), "DataManipulator already registered!");
        checkState(!this.builderMap.containsKey(manipulatorClass), "DataManipulator already registered!");
        checkState(!this.builderMap.containsValue(manipulatorBuilder), "DataManipulatorBuilder already registered!");
        checkState(!this.builders.containsKey(immutableClass), "ImmutableDataManipulator already registered!");
        checkState(!this.immutableBuilderMap.containsKey(immutableClass), "ImmutableDataManipulator already registered!");
        checkState(!this.immutableBuilderMap.containsValue(manipulatorBuilder), "DataManipulatorBuilder already registered!");


    }

    public static boolean areRegistrationsComplete() {
        return !allowRegistrations;
    }

    public <M extends DataManipulator<M, I>, I extends ImmutableDataManipulator<I, M>> void registerInternally(
        SpongeDataRegistration<M, I> registration) {
        this.builders.put(registration.getManipulatorClass(), registration.getDataManipulatorBuilder());
        this.builderMap.put(registration.getManipulatorClass(), registration.getDataManipulatorBuilder());
        this.immutableBuilderMap.put(registration.getImmutableManipulatorClass(), registration.getDataManipulatorBuilder());
    }
}<|MERGE_RESOLUTION|>--- conflicted
+++ resolved
@@ -42,7 +42,6 @@
 import org.spongepowered.api.data.DataView;
 import org.spongepowered.api.data.ImmutableDataBuilder;
 import org.spongepowered.api.data.ImmutableDataHolder;
-import org.spongepowered.api.data.key.Key;
 import org.spongepowered.api.data.manipulator.DataManipulator;
 import org.spongepowered.api.data.manipulator.DataManipulatorBuilder;
 import org.spongepowered.api.data.manipulator.ImmutableDataManipulator;
@@ -50,23 +49,14 @@
 import org.spongepowered.api.data.persistence.DataBuilder;
 import org.spongepowered.api.data.persistence.DataContentUpdater;
 import org.spongepowered.api.data.persistence.DataTranslator;
-import org.spongepowered.api.data.value.BaseValue;
 import org.spongepowered.api.plugin.PluginContainer;
 import org.spongepowered.asm.util.PrettyPrinter;
 import org.spongepowered.common.SpongeImpl;
 import org.spongepowered.common.config.DataSerializableTypeSerializer;
 import org.spongepowered.common.data.builder.manipulator.SpongeDataManipulatorBuilder;
 import org.spongepowered.common.data.builder.manipulator.SpongeImmutableDataManipulatorBuilder;
-import org.spongepowered.common.data.nbt.data.NbtDataProcessor;
-import org.spongepowered.common.data.nbt.NbtDataType;
-import org.spongepowered.common.data.nbt.validation.DelegateDataValidator;
-import org.spongepowered.common.data.nbt.validation.RawDataValidator;
-import org.spongepowered.common.data.nbt.validation.ValidationType;
-import org.spongepowered.common.data.nbt.value.NbtValueProcessor;
 import org.spongepowered.common.data.persistence.DataTranslatorTypeSerializer;
 import org.spongepowered.common.data.util.ComparatorUtil;
-import org.spongepowered.common.data.util.DataProcessorDelegate;
-import org.spongepowered.common.data.util.ValueProcessorDelegate;
 import org.spongepowered.common.event.tracking.CauseTracker;
 import org.spongepowered.common.registry.type.data.DataTranslatorRegistryModule;
 
@@ -84,10 +74,7 @@
         TypeSerializers.getDefaultSerializers().registerType(TypeToken.of(DataSerializable.class), new DataSerializableTypeSerializer());
     }
 
-<<<<<<< HEAD
     // Builders
-=======
->>>>>>> 3a5855ce
     private final Map<Class<?>, DataBuilder<?>> builders = Maps.newHashMap();
 
 
@@ -115,10 +102,7 @@
     public static SpongeDataManager getInstance() {
         return SpongeImpl.getDataManager();
     }
-<<<<<<< HEAD
     private SpongeDataManager() {}
-=======
->>>>>>> 3a5855ce
 
     @Override
     public <T extends DataSerializable> void registerBuilder(Class<T> clazz, DataBuilder<T> builder) {
@@ -224,71 +208,7 @@
     @SuppressWarnings({"rawtypes", "unchecked"})
     public static void finalizeRegistration() {
         allowRegistrations = false;
-<<<<<<< HEAD
         SpongeManipulatorRegistry.getInstance().bake();
-=======
-        final SpongeDataManager registry = SpongeImpl.getDataManager();
-        registry.valueProcessorMap.entrySet().forEach( entry -> {
-            ImmutableList.Builder<ValueProcessor<?, ?>> valueListBuilder = ImmutableList.builder();
-            Collections.sort(entry.getValue(), ComparatorUtil.VALUE_PROCESSOR_COMPARATOR);
-            valueListBuilder.addAll(entry.getValue());
-            final ValueProcessorDelegate<?, ?> delegate = new ValueProcessorDelegate(entry.getKey(), valueListBuilder.build());
-            registry.valueDelegates.put(entry.getKey(), delegate);
-        });
-        registry.valueProcessorMap.clear();
-        registry.processorMap.entrySet().forEach(entry -> {
-            ImmutableList.Builder<DataProcessor<?, ?>> dataListBuilder = ImmutableList.builder();
-            Collections.sort(entry.getValue(), ComparatorUtil.DATA_PROCESSOR_COMPARATOR);
-            dataListBuilder.addAll(entry.getValue());
-            final DataProcessorDelegate<?, ?> delegate = new DataProcessorDelegate(dataListBuilder.build());
-            registry.dataProcessorDelegates.put(entry.getKey(), delegate);
-        });
-        registry.processorMap.clear();
-
-        SpongeDataManager serializationService = SpongeDataManager.getInstance();
-        registry.dataProcessorDelegates.entrySet().forEach(entry -> {
-            if (!Modifier.isInterface(entry.getKey().getModifiers()) && !Modifier.isAbstract(entry.getKey().getModifiers())) {
-                DataFunction<DataContainer, DataManipulator, Optional<? extends DataManipulator<?, ?>>> function =
-                        (dataContainer, dataManipulator) -> ((DataProcessor) entry.getValue()).fill(dataContainer, dataManipulator);
-                SpongeDataManipulatorBuilder builder = new SpongeDataManipulatorBuilder(entry.getValue(), entry.getKey(), function);
-                registry.builderMap.put(entry.getKey(), checkNotNull(builder));
-                serializationService.registerBuilder(entry.getKey(), builder);
-            } else {
-                final Class<? extends DataManipulator<?, ?>> clazz = registry.interfaceToImplDataManipulatorClasses.get(entry.getKey());
-                DataFunction<DataContainer, DataManipulator, Optional<? extends DataManipulator<?, ?>>> function =
-                        (dataContainer, dataManipulator) -> ((DataProcessor) entry.getValue()).fill(dataContainer, dataManipulator);
-                SpongeDataManipulatorBuilder builder = new SpongeDataManipulatorBuilder(entry.getValue(), clazz, function);
-                registry.builderMap.put(entry.getKey(), checkNotNull(builder));
-                serializationService.registerBuilder(entry.getKey(), builder);
-            }
-        });
-        registry.immutableProcessorMap.entrySet().forEach(entry -> {
-            ImmutableList.Builder<DataProcessor<?, ?>> dataListBuilder = ImmutableList.builder();
-            Collections.sort(entry.getValue(), ComparatorUtil.DATA_PROCESSOR_COMPARATOR);
-            dataListBuilder.addAll(entry.getValue());
-            final DataProcessorDelegate<?, ?> delegate = new DataProcessorDelegate(dataListBuilder.build());
-            registry.immutableDataProcessorDelegates.put(entry.getKey(), delegate);
-        });
-        registry.immutableProcessorMap.clear();
-
-        ImmutableTable.Builder<Class<? extends DataManipulator<?, ?>>, NbtDataType, NbtDataProcessor<?, ?>> builder = ImmutableTable.builder();
-        registry.nbtProcessorMap.entrySet().forEach(entry -> {
-            final HashMultimap<NbtDataType, NbtDataProcessor<?, ?>> processorMultimap = HashMultimap.create();
-            final List<NbtDataProcessor<?, ?>> value = entry.getValue();
-            for (NbtDataProcessor<?, ?> nbtDataProcessor : value) {
-                processorMultimap.put(nbtDataProcessor.getTargetType(), nbtDataProcessor);
-            }
-            for (Map.Entry<NbtDataType, Collection<NbtDataProcessor<?, ?>>> nbtDataTypeCollectionEntry : processorMultimap.asMap().entrySet()) {
-                ImmutableList.Builder<NbtDataProcessor<?, ?>> processorBuilder = ImmutableList.builder();
-                processorBuilder.addAll(nbtDataTypeCollectionEntry.getValue());
-                final NbtDataType dataType = nbtDataTypeCollectionEntry.getKey();
-                builder.put(entry.getKey(), dataType, new SpongeNbtProcessorDelegate(processorBuilder.build(), dataType));
-            }
-        });
-        registry.nbtProcessorMap.clear();
-        registry.nbtProcessorTable = builder.build();
-
->>>>>>> 3a5855ce
     }
 
     @SuppressWarnings("unchecked")
@@ -329,10 +249,10 @@
                         + "the id for future registrations.")
             .trace();
         DataRegistration<T, I> registration = DataRegistration.<T, I>builder()
-            .setDataClass((Class<T>) manipulatorClass)
-            .setImmutableDataClass((Class<I>) immutableManipulatorClass)
-            .setManipulatorId(finalId)
-            .setBuilder(builder)
+            .dataClass((Class<T>) manipulatorClass)
+            .immutableClass((Class<I>) immutableManipulatorClass)
+            .manipulatorId(finalId)
+            .builder(builder)
             .buildAndRegister(pluginContainer);
         SpongeManipulatorRegistry.getInstance().registerLegacyId(registration);
     }
