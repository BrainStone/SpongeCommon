--- conflicted
+++ resolved
@@ -55,13 +55,8 @@
         registerFieldGetter(Keys.FIRST_DATE_PLAYED, () -> this.firstJoined);
         registerKeyValue(Keys.FIRST_DATE_PLAYED, this::firstPlayed);
 
-<<<<<<< HEAD
-        registerFieldGetter(Keys.LAST_DATE_PLAYED, this.lastJoined::get);
+        registerFieldGetter(Keys.LAST_DATE_PLAYED, () -> this.lastJoined);
         registerKeyValue(Keys.LAST_DATE_PLAYED, this::lastPlayed);
-=======
-        registerFieldGetter(Keys.LAST_DATE_PLAYED, () -> this.lastJoined);
-        registerKeyValue(Keys.LAST_DATE_PLAYED, this::lastJoined);
->>>>>>> 18642973
     }
 
     @Override
@@ -70,13 +65,8 @@
     }
 
     @Override
-<<<<<<< HEAD
     public ImmutableValue<Instant> lastPlayed() {
-        return this.lastJoined;
-=======
-    public ImmutableValue<Instant> lastJoined() {
         return this.lastJoinedValue;
->>>>>>> 18642973
     }
 
     @Override
@@ -87,13 +77,8 @@
     @Override
     public int compareTo(ImmutableJoinData o) {
         return ComparisonChain.start()
-<<<<<<< HEAD
-                .compare(o.firstPlayed().get(), this.firstJoined.get())
-                .compare(o.lastPlayed().get(), this.lastJoined.get())
-=======
                 .compare(o.firstPlayed().get(), this.firstJoined)
-                .compare(o.lastJoined().get(), this.lastJoined)
->>>>>>> 18642973
+                .compare(o.lastPlayed().get(), this.lastJoined)
                 .result();
     }
 
