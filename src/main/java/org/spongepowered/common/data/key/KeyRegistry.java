--- conflicted
+++ resolved
@@ -306,17 +306,14 @@
         keyMap.put("beacon_primary_effect", makeOptionalKey(PotionEffectType.class, of("BeaconPrimaryEffect")));
         keyMap.put("beacon_secondary_effect", makeOptionalKey(PotionEffectType.class, of("BeaconSecondaryEffect")));
         keyMap.put("targeted_location", makeSingleKey(Vector3d.class, Value.class, of("TargetedVector3d")));
-<<<<<<< HEAD
         keyMap.put("fuse_duration", makeSingleKey(Integer.class, Value.class, of("FuseDuration")));
         keyMap.put("ticks_remaining", makeSingleKey(Integer.class, Value.class, of("TicksRemaining")));
         keyMap.put("explosion_radius", makeSingleKey(Integer.class, Value.class, of("ExplosionRadius")));
-=======
         keyMap.put("armor_stand_has_arms", makeSingleKey(Boolean.class, Value.class, of("HasArms")));
         keyMap.put("armor_stand_has_base_plate", makeSingleKey(Boolean.class, Value.class, of("HasBasePlate")));
         keyMap.put("armor_stand_has_gravity", makeSingleKey(Boolean.class, Value.class, of("HasGravity")));
         keyMap.put("armor_stand_marker", makeSingleKey(Boolean.class, Value.class, of("IsMarker")));
         keyMap.put("armor_stand_is_small", makeSingleKey(Boolean.class, Value.class, of("IsSmall")));
->>>>>>> 346c8152
     }
 
     @SuppressWarnings("unused") // Used in DataTestUtil.generateKeyMap
