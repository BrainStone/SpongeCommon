/*
 * This file is part of Sponge, licensed under the MIT License (MIT).
 *
 * Copyright (c) SpongePowered <https://www.spongepowered.org>
 * Copyright (c) contributors
 *
 * Permission is hereby granted, free of charge, to any person obtaining a copy
 * of this software and associated documentation files (the "Software"), to deal
 * in the Software without restriction, including without limitation the rights
 * to use, copy, modify, merge, publish, distribute, sublicense, and/or sell
 * copies of the Software, and to permit persons to whom the Software is
 * furnished to do so, subject to the following conditions:
 *
 * The above copyright notice and this permission notice shall be included in
 * all copies or substantial portions of the Software.
 *
 * THE SOFTWARE IS PROVIDED "AS IS", WITHOUT WARRANTY OF ANY KIND, EXPRESS OR
 * IMPLIED, INCLUDING BUT NOT LIMITED TO THE WARRANTIES OF MERCHANTABILITY,
 * FITNESS FOR A PARTICULAR PURPOSE AND NONINFRINGEMENT. IN NO EVENT SHALL THE
 * AUTHORS OR COPYRIGHT HOLDERS BE LIABLE FOR ANY CLAIM, DAMAGES OR OTHER
 * LIABILITY, WHETHER IN AN ACTION OF CONTRACT, TORT OR OTHERWISE, ARISING FROM,
 * OUT OF OR IN CONNECTION WITH THE SOFTWARE OR THE USE OR OTHER DEALINGS IN
 * THE SOFTWARE.
 */
package org.spongepowered.common.data.key;

import static org.spongepowered.api.data.DataQuery.of;
import static org.spongepowered.api.data.key.KeyFactory.makeListKey;
import static org.spongepowered.api.data.key.KeyFactory.makeMapKey;
import static org.spongepowered.api.data.key.KeyFactory.makeSetKey;
import static org.spongepowered.api.data.key.KeyFactory.makeSingleKey;

import com.flowpowered.math.vector.Vector3d;
import com.google.common.collect.MapMaker;
import org.spongepowered.api.block.BlockState;
import org.spongepowered.api.block.BlockType;
import org.spongepowered.api.data.DataQuery;
import org.spongepowered.api.data.key.Key;
import org.spongepowered.api.data.key.Keys;
import org.spongepowered.api.data.meta.ItemEnchantment;
import org.spongepowered.api.data.meta.PatternLayer;
import org.spongepowered.api.data.type.Art;
import org.spongepowered.api.data.type.BigMushroomType;
import org.spongepowered.api.data.type.BrickType;
import org.spongepowered.api.data.type.Career;
import org.spongepowered.api.data.type.CoalType;
import org.spongepowered.api.data.type.ComparatorType;
import org.spongepowered.api.data.type.CookedFish;
import org.spongepowered.api.data.type.DirtType;
import org.spongepowered.api.data.type.DisguisedBlockType;
import org.spongepowered.api.data.type.DoublePlantType;
import org.spongepowered.api.data.type.DyeColor;
import org.spongepowered.api.data.type.Fish;
import org.spongepowered.api.data.type.GoldenApple;
import org.spongepowered.api.data.type.Hinge;
import org.spongepowered.api.data.type.HorseColor;
import org.spongepowered.api.data.type.HorseStyle;
import org.spongepowered.api.data.type.HorseVariant;
import org.spongepowered.api.data.type.LogAxis;
import org.spongepowered.api.data.type.NotePitch;
import org.spongepowered.api.data.type.OcelotType;
import org.spongepowered.api.data.type.PistonType;
import org.spongepowered.api.data.type.PlantType;
import org.spongepowered.api.data.type.PortionType;
import org.spongepowered.api.data.type.PrismarineType;
import org.spongepowered.api.data.type.QuartzType;
import org.spongepowered.api.data.type.RabbitType;
import org.spongepowered.api.data.type.RailDirection;
import org.spongepowered.api.data.type.SandType;
import org.spongepowered.api.data.type.SandstoneType;
import org.spongepowered.api.data.type.ShrubType;
import org.spongepowered.api.data.type.SkeletonType;
import org.spongepowered.api.data.type.SkullType;
import org.spongepowered.api.data.type.SlabType;
import org.spongepowered.api.data.type.StairShape;
import org.spongepowered.api.data.type.StoneType;
import org.spongepowered.api.data.type.TreeType;
import org.spongepowered.api.data.type.WallType;
import org.spongepowered.api.data.value.BoundedValue;
import org.spongepowered.api.data.value.immutable.ImmutableBoundedValue;
import org.spongepowered.api.data.value.mutable.ListValue;
import org.spongepowered.api.data.value.mutable.MutableBoundedValue;
import org.spongepowered.api.data.value.mutable.OptionalValue;
import org.spongepowered.api.data.value.mutable.PatternListValue;
import org.spongepowered.api.data.value.mutable.Value;
import org.spongepowered.api.entity.EntitySnapshot;
import org.spongepowered.api.entity.EntityType;
import org.spongepowered.api.entity.living.Living;
import org.spongepowered.api.entity.living.player.gamemode.GameMode;
import org.spongepowered.api.extra.fluid.FluidStackSnapshot;
import org.spongepowered.api.item.FireworkEffect;
import org.spongepowered.api.item.inventory.ItemStackSnapshot;
import org.spongepowered.api.item.merchant.TradeOffer;
import org.spongepowered.api.profile.GameProfile;
import org.spongepowered.api.text.Text;
import org.spongepowered.api.util.Axis;
import org.spongepowered.api.util.Direction;
import org.spongepowered.api.util.rotation.Rotation;
import org.spongepowered.common.registry.RegistryHelper;

import java.awt.Color;
import java.util.List;
import java.util.Map;
import java.util.UUID;

public class KeyRegistry {

    private static final Map<String, Key<?>> keyMap = new MapMaker().concurrencyLevel(4).makeMap();

    public static void registerKeys() {
        generateKeyMap();
        RegistryHelper.mapFieldsIgnoreWarning(Keys.class, keyMap);
    }

    private static void generateKeyMap() {
        if (!keyMap.isEmpty()) {
            return;
        }
        keyMap.put("axis", makeSingleKey(Axis.class, Value.class, of("Axis")));
        keyMap.put("color", makeSingleKey(Color.class, Value.class, of("Color")));
        keyMap.put("health", makeSingleKey(Double.class, MutableBoundedValue.class, of("Health")));
        keyMap.put("max_health", makeSingleKey(Double.class, MutableBoundedValue.class, of("MaxHealth")));
        keyMap.put("display_name", makeSingleKey(Text.class, Value.class, of("DisplayName")));
        keyMap.put("career", makeSingleKey(Career.class, Value.class, of("Career")));
        keyMap.put("sign_lines", makeListKey(Text.class, of("SignLines")));
        keyMap.put("skull_type", makeSingleKey(SkullType.class, Value.class, of("SkullType")));
        keyMap.put("is_sneaking", makeSingleKey(Boolean.class, Value.class, of("IsSneaking")));
        keyMap.put("velocity", makeSingleKey(Vector3d.class, Value.class, of("Velocity")));
        keyMap.put("food_level", makeSingleKey(Integer.class, Value.class, of("FoodLevel")));
        keyMap.put("saturation", makeSingleKey(Double.class, Value.class, of("FoodSaturationLevel")));
        keyMap.put("exhaustion", makeSingleKey(Double.class, Value.class, of("FoodExhaustionLevel")));
        keyMap.put("max_air", makeSingleKey(Integer.class, Value.class, of("MaxAir")));
        keyMap.put("remaining_air", makeSingleKey(Integer.class, Value.class, of("RemainingAir")));
        keyMap.put("fire_ticks", makeSingleKey(Integer.class, MutableBoundedValue.class, of("FireTicks")));
        keyMap.put("fire_damage_delay", makeSingleKey(Integer.class, MutableBoundedValue.class, of("FireDamageDelay")));
        keyMap.put("game_mode", makeSingleKey(GameMode.class, Value.class, of("GameMode")));
        keyMap.put("is_screaming", makeSingleKey(Boolean.class, Value.class, of("IsScreaming")));
        keyMap.put("can_fly", makeSingleKey(Boolean.class, Value.class, of("CanFly")));
        keyMap.put("shrub_type", makeSingleKey(ShrubType.class, Value.class, of("ShrubType")));
        keyMap.put("plant_type", makeSingleKey(PlantType.class, Value.class, of("PlantType")));
        keyMap.put("tree_type", makeSingleKey(TreeType.class, Value.class, of("TreeType")));
        keyMap.put("log_axis", makeSingleKey(LogAxis.class, Value.class, of("LogAxis")));
        keyMap.put("invisible", makeSingleKey(Boolean.class, Value.class, of("Invisible")));
        keyMap.put("powered", makeSingleKey(Boolean.class, Value.class, of("Powered")));
        keyMap.put("layer", makeSingleKey(Integer.class, MutableBoundedValue.class, of("Layer")));
        keyMap.put("represented_item", makeSingleKey(ItemStackSnapshot.class, Value.class, of("ItemStackSnapshot")));
        keyMap.put("command", makeSingleKey(String.class, Value.class, of("Command")));
        keyMap.put("success_count", makeSingleKey(Integer.class, Value.class, of("SuccessCount")));
        keyMap.put("tracks_output", makeSingleKey(Boolean.class, Value.class, of("TracksOutput")));
        keyMap.put("last_command_output", makeSingleKey(Text.class, OptionalValue.class, of("LastCommandOutput")));
        keyMap.put("trade_offers", makeListKey(TradeOffer.class, of("TradeOffers")));
        keyMap.put("dye_color", makeSingleKey(DyeColor.class, Value.class, of("DyeColor")));
        keyMap.put("firework_flight_modifier", makeSingleKey(Integer.class, BoundedValue.class, of("FlightModifier")));
        keyMap.put("firework_effects", makeListKey(FireworkEffect.class, of("FireworkEffects")));
        keyMap.put("spawner_remaining_delay", makeSingleKey(Short.class, MutableBoundedValue.class, of("SpawnerRemainingDelay")));
        keyMap.put("spawner_minimum_delay", makeSingleKey(Short.class, MutableBoundedValue.class, of("SpawnerMinimumDelay")));
        keyMap.put("connected_directions", makeSetKey(Direction.class, of("ConnectedDirections")));
        keyMap.put("connected_north", makeSingleKey(Boolean.class, Value.class, of("ConnectedNorth")));
        keyMap.put("connected_south", makeSingleKey(Boolean.class, Value.class, of("ConnectedSouth")));
        keyMap.put("connected_east", makeSingleKey(Boolean.class, Value.class, of("ConnectedEast")));
        keyMap.put("connected_west", makeSingleKey(Boolean.class, Value.class, of("ConnectedWest")));
        keyMap.put("direction", makeSingleKey(Direction.class, Value.class, of("Direction")));
        keyMap.put("dirt_type", makeSingleKey(DirtType.class, Value.class, of("DirtType")));
        keyMap.put("disguised_block_type", makeSingleKey(DisguisedBlockType.class, Value.class, of("DisguisedBlockType")));
        keyMap.put("disarmed", makeSingleKey(Boolean.class, Value.class, of("Disarmed")));
        keyMap.put("item_enchantments", makeListKey(ItemEnchantment.class, of("ItemEnchantments")));
        keyMap.put("banner_patterns", makeListKey(PatternLayer.class, of("BannerPatterns")));
        keyMap.put("banner_base_color", makeListKey(DyeColor.class, of("BannerBaseColor")));
        keyMap.put("horse_color", makeSingleKey(HorseColor.class, Value.class, of("HorseColor")));
        keyMap.put("horse_style", makeSingleKey(HorseStyle.class, Value.class, of("HorseStyle")));
        keyMap.put("horse_variant", makeSingleKey(HorseVariant.class, Value.class, of("HorseVariant")));
        keyMap.put("item_lore", makeListKey(Text.class, of("ItemLore")));
        keyMap.put("book_pages", makeListKey(Text.class, of("BookPages")));
        keyMap.put("golden_apple_type", makeSingleKey(GoldenApple.class, Value.class, of("GoldenAppleType")));
        keyMap.put("is_flying", makeSingleKey(Boolean.class, Value.class, of("IsFlying")));
        keyMap.put("experience_level", makeSingleKey(Integer.class, MutableBoundedValue.class, of("ExperienceLevel")));
        keyMap.put("total_experience", makeSingleKey(Integer.class, MutableBoundedValue.class, of("TotalExperience")));
        keyMap.put("experience_since_level", makeSingleKey(Integer.class, MutableBoundedValue.class, of("ExperienceSinceLevel")));
        keyMap.put("experience_from_start_of_level", makeSingleKey(Integer.class, ImmutableBoundedValue.class, of("ExperienceFromStartOfLevel")));
        keyMap.put("book_author", makeSingleKey(Text.class, Value.class, of("BookAuthor")));
        keyMap.put("breakable_block_types", makeSetKey(BlockType.class, of("CanDestroy")));
        keyMap.put("placeable_blocks", makeSetKey(BlockType.class, of("CanPlaceOn")));
        keyMap.put("walking_speed", makeSingleKey(Double.class, Value.class, of("WalkingSpeed")));
        keyMap.put("flying_speed", makeSingleKey(Double.class, Value.class, of("FlyingSpeed")));
        keyMap.put("slime_size", makeSingleKey(Integer.class, MutableBoundedValue.class, of("SlimeSize")));
        keyMap.put("is_villager_zombie", makeSingleKey(Boolean.class, Value.class, of("IsVillagerZombie")));
        keyMap.put("is_playing", makeSingleKey(Boolean.class, Value.class, of("IsPlaying")));
        keyMap.put("is_sitting", makeSingleKey(Boolean.class, Value.class, of("IsSitting")));
        keyMap.put("is_sheared", makeSingleKey(Boolean.class, Value.class, of("IsSheared")));
        keyMap.put("pig_saddle", makeSingleKey(Boolean.class, Value.class, of("IsPigSaddled")));
        keyMap.put("tamed_owner", makeSingleKey(UUID.class, OptionalValue.class, of("TamerUUID")));
        keyMap.put("is_wet", makeSingleKey(Boolean.class, Value.class, of("IsWet")));
        keyMap.put("elder_guardian", makeSingleKey(Boolean.class, Value.class, of("Elder")));
        keyMap.put("coal_type", makeSingleKey(CoalType.class, Value.class, of("CoalType")));
        keyMap.put("cooked_fish", makeSingleKey(CookedFish.class, Value.class, of("CookedFishType")));
        keyMap.put("fish_type", makeSingleKey(Fish.class, Value.class, of("RawFishType")));
        keyMap.put("represented_player", makeSingleKey(GameProfile.class, Value.class, of("RepresentedPlayer")));
        keyMap.put("passed_burn_time", makeSingleKey(Integer.class, MutableBoundedValue.class, of("PassedBurnTime")));
        keyMap.put("max_burn_time", makeSingleKey(Integer.class, MutableBoundedValue.class, of("MaxBurnTime")));
        keyMap.put("passed_cook_time", makeSingleKey(Integer.class, MutableBoundedValue.class, of("PassedCookTime")));
        keyMap.put("max_cook_time", makeSingleKey(Integer.class, MutableBoundedValue.class, of("MaxCookTime")));
        keyMap.put("contained_experience", makeSingleKey(Integer.class, Value.class, of("ContainedExperience")));
        keyMap.put("remaining_brew_time", makeSingleKey(Integer.class, MutableBoundedValue.class, of("RemainingBrewTime")));
        keyMap.put("stone_type", makeSingleKey(StoneType.class, Value.class, of("StoneType")));
        keyMap.put("prismarine_type", makeSingleKey(PrismarineType.class, Value.class, of("PrismarineType")));
        keyMap.put("brick_type", makeSingleKey(BrickType.class, Value.class, of("BrickType")));
        keyMap.put("quartz_type", makeSingleKey(QuartzType.class, Value.class, of("QuartzType")));
        keyMap.put("sand_type", makeSingleKey(SandType.class, Value.class, of("SandType")));
        keyMap.put("sandstone_type", makeSingleKey(SandstoneType.class, Value.class, of("SandstoneType")));
        keyMap.put("slab_type", makeSingleKey(SlabType.class, Value.class, of("SlabType")));
        keyMap.put("sandstone_type", makeSingleKey(SandstoneType.class, Value.class, of("SandstoneType")));
        keyMap.put("comparator_type", makeSingleKey(ComparatorType.class, Value.class, of("ComparatorType")));
        keyMap.put("hinge_position", makeSingleKey(Hinge.class, Value.class, of("HingePosition")));
        keyMap.put("piston_type", makeSingleKey(PistonType.class, Value.class, of("PistonType")));
        keyMap.put("portion_type", makeSingleKey(PortionType.class, Value.class, of("PortionType")));
        keyMap.put("rail_direction", makeSingleKey(RailDirection.class, Value.class, of("RailDirection")));
        keyMap.put("stair_shape", makeSingleKey(StairShape.class, Value.class, of("StairShape")));
        keyMap.put("wall_type", makeSingleKey(WallType.class, Value.class, of("WallType")));
        keyMap.put("double_plant_type", makeSingleKey(DoublePlantType.class, Value.class, of("DoublePlantType")));
        keyMap.put("big_mushroom_type", makeSingleKey(BigMushroomType.class, Value.class, of("BigMushroomType")));
        keyMap.put("ai_enabled", makeSingleKey(Boolean.class, Value.class, of("IsAiEnabled")));
        keyMap.put("creeper_charged", makeSingleKey(Boolean.class, Value.class, of("IsCreeperCharged")));
        keyMap.put("item_durability", makeSingleKey(Integer.class, MutableBoundedValue.class, of("ItemDurability")));
        keyMap.put("unbreakable", makeSingleKey(Boolean.class, Value.class, of("Unbreakable")));
        keyMap.put("spawnable_entity_type", makeSingleKey(EntityType.class, Value.class, of("SpawnableEntityType")));
        keyMap.put("fall_distance", makeSingleKey(Float.class, MutableBoundedValue.class, of("FallDistance")));
        keyMap.put("cooldown", makeSingleKey(Integer.class, Value.class, of("Cooldown")));
        keyMap.put("note_pitch", makeSingleKey(NotePitch.class, Value.class, of("Note")));
        keyMap.put("vehicle", makeSingleKey(EntitySnapshot.class, Value.class, of("Vehicle")));
        keyMap.put("base_vehicle", makeSingleKey(EntitySnapshot.class, Value.class, of("BaseVehicle")));
        keyMap.put("art", makeSingleKey(Art.class, Value.class, of("Art")));
        keyMap.put("target", makeSingleKey(Living.class, Value.class, of("Target")));
        keyMap.put("targets", makeSingleKey(Living.class, ListValue.class, of("Targets")));
        keyMap.put("fall_damage_per_block", makeSingleKey(Double.class, Value.class, of("FallDamagePerBlock")));
        keyMap.put("max_fall_damage", makeSingleKey(Double.class, Value.class, of("MaxFallDamage")));
        keyMap.put("falling_block_state", makeSingleKey(BlockState.class, Value.class, of("FallingBlockState")));
        keyMap.put("can_place_as_block", makeSingleKey(Boolean.class, Value.class, of("CanPlaceAsBlock")));
        keyMap.put("can_drop_as_item", makeSingleKey(Boolean.class, Value.class, of("CanDropAsItem")));
        keyMap.put("fall_time", makeSingleKey(Integer.class, Value.class, of("FallTime")));
        keyMap.put("falling_block_can_hurt_entities", makeSingleKey(Boolean.class, Value.class, of("CanFallingBlockHurtEntities")));
        keyMap.put("represented_block", makeSingleKey(BlockState.class, Value.class, of("RepresentedBlock")));
        keyMap.put("offset", makeSingleKey(Integer.class, Value.class, of("BlockOffset")));
        keyMap.put("attached", makeSingleKey(Boolean.class, Value.class, of("Attached")));
        keyMap.put("should_drop", makeSingleKey(Boolean.class, Value.class, of("ShouldDrop")));
        keyMap.put("extended", makeSingleKey(Boolean.class, Value.class, of("Extended")));
        keyMap.put("growth_stage", makeSingleKey(Integer.class, MutableBoundedValue.class, of("GrowthStage")));
        keyMap.put("open", makeSingleKey(Boolean.class, Value.class, of("Open")));
        keyMap.put("power", makeSingleKey(Integer.class, MutableBoundedValue.class, of("Power")));
        keyMap.put("seamless", makeSingleKey(Boolean.class, Value.class, of("Seamless")));
        keyMap.put("snowed", makeSingleKey(Boolean.class, Value.class, of("Snowed")));
        keyMap.put("suspended", makeSingleKey(Boolean.class, Value.class, of("Suspended")));
        keyMap.put("occupied", makeSingleKey(Boolean.class, Value.class, of("Occupied")));
        keyMap.put("decayable", makeSingleKey(Boolean.class, Value.class, of("Decayable")));
        keyMap.put("in_wall", makeSingleKey(Boolean.class, Value.class, of("InWall")));
        keyMap.put("delay", makeSingleKey(Integer.class, MutableBoundedValue.class, of("Delay")));
        keyMap.put("player_created", makeSingleKey(Boolean.class, Value.class, of("PlayerCreated")));
        keyMap.put("item_blockstate", makeSingleKey(BlockState.class, Value.class, of("ItemBlockState")));
        keyMap.put("skeleton_type", makeSingleKey(SkeletonType.class, Value.class, of("SkeletonType")));
        keyMap.put("ocelot_type", makeSingleKey(OcelotType.class, Value.class, of("OcelotType")));
        keyMap.put("rabbit_type", makeSingleKey(RabbitType.class, Value.class, of("RabbitType")));
        keyMap.put("lock_token", makeSingleKey(String.class, Value.class, of("Lock")));
        keyMap.put("banner_base_color", makeSingleKey(DyeColor.class, Value.class, of("BannerBaseColor")));
        keyMap.put("banner_patterns", new PatternKey());
        keyMap.put("respawn_locations", makeMapKey(UUID.class, Vector3d.class, of("RespawnLocations")));
        keyMap.put("expiration_ticks", makeSingleKey(Integer.class, MutableBoundedValue.class, of("ExpirationTicks")));
        keyMap.put("skin_unique_id", makeSingleKey(UUID.class, Value.class, of("SkinUUID")));
        keyMap.put("moisture", makeSingleKey(Integer.class, MutableBoundedValue.class, of("Moisture")));
        keyMap.put("angry", makeSingleKey(Boolean.class, Value.class, of("Angry")));
        keyMap.put("anger", makeSingleKey(Integer.class, MutableBoundedValue.class, of("Anger")));
        keyMap.put("rotation", makeSingleKey(Rotation.class, Value.class, of("Rotation")));
        keyMap.put("is_splash_potion", makeSingleKey(Boolean.class, Value.class, of("IsSplashPotion")));
        keyMap.put("affects_spawning", makeSingleKey(Boolean.class, Value.class, of("AffectsSpawning")));
        keyMap.put("critical_hit", makeSingleKey(Boolean.class, Value.class, of("CriticalHit")));
        keyMap.put("generation", makeSingleKey(Integer.class, MutableBoundedValue.class, of("Generation")));
        keyMap.put("passenger", makeSingleKey(EntitySnapshot.class, Value.class, of("PassengerSnapshot")));
        keyMap.put("knockback_strength", makeSingleKey(Integer.class, MutableBoundedValue.class, of("KnockbackStrength")));
        keyMap.put("persists", makeSingleKey(Boolean.class, Value.class, of("Persists")));
        keyMap.put("stored_enchantments", makeListKey(ItemEnchantment.class, of("StoredEnchantments")));
        keyMap.put("is_sprinting", makeSingleKey(Boolean.class, Value.class, of("Sprinting")));
        keyMap.put("stuck_arrows", makeSingleKey(Integer.class, MutableBoundedValue.class, of("StuckArrows")));
        keyMap.put("invisibility_ignores_collision", makeSingleKey(Boolean.class, Value.class, of("InvisiblityIgnoresCollision")));
        keyMap.put("invisibility_prevents_targeting", makeSingleKey(Boolean.class, Value.class, of("InvisibilityPreventsTargeting")));
        keyMap.put("is_aflame", makeSingleKey(Boolean.class, Value.class, of("IsAflame")));
<<<<<<< HEAD
        keyMap.put("custom_name_visible", makeSingleKey(Boolean.class, Value.class, of("CustomNameVisible")));
=======
        keyMap.put("can_breed", makeSingleKey(Boolean.class, Value.class, of("CanBreed")));
        keyMap.put("fluid_item_stack", makeSingleKey(FluidStackSnapshot.class, Value.class, of("FluidItemContainerSnapshot")));
        keyMap.put("fluid_tank_contents", makeMapKey(Direction.class, List.class, of("FluidTankContents")));
>>>>>>> 9cb36f01
    }

    @SuppressWarnings("unused") // Used in DataTestUtil.generateKeyMap
    private static Map<String, Key<?>> getKeyMap() {
        generateKeyMap();
        return keyMap;
    }

    private static final class PatternKey implements Key<PatternListValue> {

        @Override
        public Class<PatternListValue> getValueClass() {
            return PatternListValue.class;
        }

        @Override
        public DataQuery getQuery() {
            return of("BannerPatterns");
        }
    }
}<|MERGE_RESOLUTION|>--- conflicted
+++ resolved
@@ -281,13 +281,10 @@
         keyMap.put("invisibility_ignores_collision", makeSingleKey(Boolean.class, Value.class, of("InvisiblityIgnoresCollision")));
         keyMap.put("invisibility_prevents_targeting", makeSingleKey(Boolean.class, Value.class, of("InvisibilityPreventsTargeting")));
         keyMap.put("is_aflame", makeSingleKey(Boolean.class, Value.class, of("IsAflame")));
-<<<<<<< HEAD
-        keyMap.put("custom_name_visible", makeSingleKey(Boolean.class, Value.class, of("CustomNameVisible")));
-=======
         keyMap.put("can_breed", makeSingleKey(Boolean.class, Value.class, of("CanBreed")));
         keyMap.put("fluid_item_stack", makeSingleKey(FluidStackSnapshot.class, Value.class, of("FluidItemContainerSnapshot")));
         keyMap.put("fluid_tank_contents", makeMapKey(Direction.class, List.class, of("FluidTankContents")));
->>>>>>> 9cb36f01
+        keyMap.put("custom_name_visible", makeSingleKey(Boolean.class, Value.class, of("CustomNameVisible")));
     }
 
     @SuppressWarnings("unused") // Used in DataTestUtil.generateKeyMap
