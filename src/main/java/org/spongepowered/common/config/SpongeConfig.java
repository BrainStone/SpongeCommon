/*
 * This file is part of Sponge, licensed under the MIT License (MIT).
 *
 * Copyright (c) SpongePowered <https://www.spongepowered.org>
 * Copyright (c) contributors
 *
 * Permission is hereby granted, free of charge, to any person obtaining a copy
 * of this software and associated documentation files (the "Software"), to deal
 * in the Software without restriction, including without limitation the rights
 * to use, copy, modify, merge, publish, distribute, sublicense, and/or sell
 * copies of the Software, and to permit persons to whom the Software is
 * furnished to do so, subject to the following conditions:
 *
 * The above copyright notice and this permission notice shall be included in
 * all copies or substantial portions of the Software.
 *
 * THE SOFTWARE IS PROVIDED "AS IS", WITHOUT WARRANTY OF ANY KIND, EXPRESS OR
 * IMPLIED, INCLUDING BUT NOT LIMITED TO THE WARRANTIES OF MERCHANTABILITY,
 * FITNESS FOR A PARTICULAR PURPOSE AND NONINFRINGEMENT. IN NO EVENT SHALL THE
 * AUTHORS OR COPYRIGHT HOLDERS BE LIABLE FOR ANY CLAIM, DAMAGES OR OTHER
 * LIABILITY, WHETHER IN AN ACTION OF CONTRACT, TORT OR OTHERWISE, ARISING FROM,
 * OUT OF OR IN CONNECTION WITH THE SOFTWARE OR THE USE OR OTHER DEALINGS IN
 * THE SOFTWARE.
 */
package org.spongepowered.common.config;

import com.google.common.base.Function;
import com.google.common.base.Predicate;
import com.google.common.base.Predicates;
import com.google.common.collect.ImmutableMap;
import com.google.common.collect.Lists;
import com.google.common.collect.Maps;
import com.google.common.reflect.TypeToken;
import ninja.leaping.configurate.ConfigurationOptions;
import ninja.leaping.configurate.commented.CommentedConfigurationNode;
import ninja.leaping.configurate.commented.SimpleCommentedConfigurationNode;
import ninja.leaping.configurate.hocon.HoconConfigurationLoader;
import ninja.leaping.configurate.objectmapping.ObjectMapper;
import ninja.leaping.configurate.objectmapping.ObjectMappingException;
import ninja.leaping.configurate.objectmapping.Setting;
import ninja.leaping.configurate.objectmapping.serialize.ConfigSerializable;
import ninja.leaping.configurate.objectmapping.serialize.TypeSerializers;
import org.spongepowered.api.util.Functional;
import org.spongepowered.common.SpongeImpl;
import org.spongepowered.common.util.IpSet;

import java.io.IOException;
import java.net.InetAddress;
import java.nio.file.Files;
import java.nio.file.Path;
import java.util.ArrayList;
import java.util.HashMap;
import java.util.List;
import java.util.Map;
import java.util.concurrent.CompletableFuture;
import java.util.concurrent.ForkJoinPool;

import javax.annotation.Nullable;

public class SpongeConfig<T extends SpongeConfig.ConfigBase> {

    public enum Type {
        GLOBAL(GlobalConfig.class),
        DIMENSION(DimensionConfig.class),
        WORLD(WorldConfig.class);

        final Class<? extends ConfigBase> type;

        Type(Class<? extends ConfigBase> type) {
            this.type = type;
        }
    }

    public static final String CONFIG_ENABLED = "config-enabled";
    public static final String AUTO_POPULATE = "auto-populate";

    // CATEGORIES
    public static final String CATEGORY_ENTITY = "entity";

    // DEBUG
    public static final String DEBUG_THREAD_CONTENTION_MONITORING = "thread-contention-monitoring";
    public static final String DEBUG_DUMP_CHUNKS_ON_DEADLOCK = "dump-chunks-on-deadlock";
    public static final String DEBUG_DUMP_HEAP_ON_DEADLOCK = "dump-heap-on-deadlock";
    public static final String DEBUG_DUMP_THREADS_ON_WARN = "dump-threads-on-warn";

    // ENTITY
    public static final String ENTITY_MAX_BOUNDING_BOX_SIZE = "max-bounding-box-size";
    public static final String ENTITY_MAX_ENTITIES_WITHIN_AABB = "max-entities-within-aabb";
    public static final String ENTITY_MAX_SPEED = "max-speed";
    public static final String ENTITY_MAX_COLLISION_OVERRIDES = "max-collision-overrides";
    public static final String ENTITY_COLLISION_WARN_SIZE = "collision-warn-size";
    public static final String ENTITY_COUNT_WARN_SIZE = "count-warn-size";
    public static final String ENTITY_ITEM_DESPAWN_RATE = "item-despawn-rate";
    public static final String ENTITY_ACTIVATION_RANGE_CREATURE = "creature";
    public static final String ENTITY_ACTIVATION_RANGE_MONSTER = "monster";
    public static final String ENTITY_ACTIVATION_RANGE_AQUATIC = "aquatic";
    public static final String ENTITY_ACTIVATION_RANGE_AMBIENT = "ambient";
    public static final String ENTITY_ACTIVATION_RANGE_MISC = "misc";
    public static final String ENTITY_HUMAN_PLAYER_LIST_REMOVE_DELAY = "human-player-list-remove-delay";
    public static final String ENTITY_PAINTING_RESPAWN_DELAY = "entity-painting-respawn-delay";

    // BUNGEECORD
    public static final String BUNGEECORD_IP_FORWARDING = "ip-forwarding";

    // GENERAL
    public static final String GENERAL_DISABLE_WARNINGS = "disable-warnings";
    public static final String GENERAL_CHUNK_LOAD_OVERRIDE = "chunk-load-override";

    // LOGGING
    public static final String LOGGING_BLOCK_BREAK = "block-break";
    public static final String LOGGING_BLOCK_MODIFY = "block-modify";
    public static final String LOGGING_BLOCK_PLACE = "block-place";
    public static final String LOGGING_BLOCK_POPULATE = "block-populate";
    public static final String LOGGING_BLOCK_TRACKING = "block-tracking";
    public static final String LOGGING_CHUNK_LOAD = "chunk-load";
    public static final String LOGGING_CHUNK_UNLOAD = "chunk-unload";
    public static final String LOGGING_ENTITY_DEATH = "entity-death";
    public static final String LOGGING_ENTITY_DESPAWN = "entity-despawn";
    public static final String LOGGING_ENTITY_COLLISION_CHECKS = "entity-collision-checks";
    public static final String LOGGING_ENTITY_SPAWN = "entity-spawn";
    public static final String LOGGING_ENTITY_SPEED_REMOVAL = "entity-speed-removal";
    public static final String LOGGING_EXPLOIT_SIGN_COMMAND_UPDATES = "exploit-sign-command-updates";
    public static final String LOGGING_EXPLOIT_ITEMSTACK_NAME_OVERFLOW = "exploit-itemstack-name-overflow";
    public static final String LOGGING_EXPLOIT_RESPAWN_INVISIBILITY = "exploit-respawn-invisibility";
    public static final String LOGGING_STACKTRACES = "log-stacktraces";

    // BLOCK TRACKING BLACKLIST
    public static final String BLOCK_TRACKING = "block-tracking";
    public static final String BLOCK_TRACKING_BLACKLIST = "block-blacklist";
    public static final String BLOCK_TRACKING_ENABLED = "enabled";

    // Game fixes
    public static final String DUMMY_CHUNK_RETURN_IF_NOT_LOADED = "load-dummy-chunk-if-chunk-unavailable";

    // MODULES
    public static final String MODULE_ENTITY_ACTIVATION_RANGE = "entity-activation-range";
    public static final String MODULE_ENTITY_COLLISIONS = "entity-collisions";
    public static final String MODULE_BUNGEECORD = "bungeecord";
    public static final String MODULE_REALTIME = "realtime";

    // WORLD
    public static final String WORLD_PVP_ENABLED = "pvp-enabled";
    public static final String WORLD_ENABLED = "world-enabled";
    public static final String WORLD_FLOWING_LAVA_DECAY = "flowing-lava-decay";
    public static final String WORLD_INFINITE_WATER_SOURCE = "infinite-water-source";
    public static final String WORLD_KEEP_SPAWN_LOADED = "keep-spawn-loaded";
    public static final String WORLD_LOAD_ON_STARTUP = "load-on-startup";
    public static final String WORLD_GENERATE_SPAWN_ON_LOAD = "generate-spawn-on-load";
    public static final String WORLD_MOB_SPAWN_RANGE = "mob-spawn-range";
    public static final String WORLD_GEN_MODIFIERS = "world-generation-modifiers";

    private static final String HEADER = "1.0\n"
            + "\n"
            + "# If you need help with the configuration or have any questions related to Sponge,\n"
            + "# join us at the IRC or drop by our forums and leave a post.\n"
            + "\n"
            + "# IRC: #sponge @ irc.esper.net ( http://webchat.esper.net/?channel=sponge )\n"
            + "# Forums: https://forums.spongepowered.org/\n";

    private Type type;
    private HoconConfigurationLoader loader;
    private CommentedConfigurationNode root = SimpleCommentedConfigurationNode.root(ConfigurationOptions.defaults()
            .setHeader(HEADER));
    private ObjectMapper<T>.BoundInstance configMapper;
    private T configBase;
    private String modId;

    @SuppressWarnings({"unchecked", "rawtypes"})
    public SpongeConfig(Type type, Path path, String modId) {

        this.type = type;
        this.modId = modId;

        try {
            Files.createDirectories(path.getParent());
            if (Files.notExists(path)) {
                Files.createFile(path);
            }

            this.loader = HoconConfigurationLoader.builder().setPath(path).build();
            this.configMapper = (ObjectMapper.BoundInstance) ObjectMapper.forClass(this.type.type).bindToNew();

            reload();
            save();
        } catch (Exception e) {
            SpongeImpl.getLogger().error("Failed to initialize configuration", e);
        }
    }

    public T getConfig() {
        return this.configBase;
    }

    public void save() {
        try {
            this.configMapper.serialize(this.root.getNode(this.modId));
            this.loader.save(this.root);
        } catch (IOException | ObjectMappingException e) {
            SpongeImpl.getLogger().error("Failed to save configuration", e);
        }
    }

    public void reload() {
        try {
            this.root = this.loader.load(ConfigurationOptions.defaults()
                    .setSerializers(
                            TypeSerializers.getDefaultSerializers().newChild().registerType(TypeToken.of(IpSet.class), new IpSet.IpSetSerializer()))
                    .setHeader(HEADER));
            this.configBase = this.configMapper.populate(this.root.getNode(this.modId));
        } catch (Exception e) {
            SpongeImpl.getLogger().error("Failed to load configuration", e);
        }
    }

    public CompletableFuture<CommentedConfigurationNode> updateSetting(String key, Object value) {
        return Functional.asyncFailableFuture(() -> {
            CommentedConfigurationNode upd = getSetting(key);
            upd.setValue(value);
            this.configBase = this.configMapper.populate(this.root.getNode(this.modId));
            this.loader.save(this.root);
            return upd;
        }, ForkJoinPool.commonPool());
    }

    public CommentedConfigurationNode getRootNode() {
        return this.root.getNode(this.modId);
    }

    public CommentedConfigurationNode getSetting(String key) {
        if (key.equalsIgnoreCase(SpongeConfig.CONFIG_ENABLED)) {
            return getRootNode().getNode(key);
        } else if (!key.contains(".") || key.indexOf('.') == key.length() - 1) {
            return null;
        } else {
            String category = key.substring(0, key.indexOf('.'));
            String prop = key.substring(key.indexOf('.') + 1);
            return getRootNode().getNode(category).getNode(prop);
        }
    }

    public Type getType() {
        return this.type;
    }

    public static class GlobalConfig extends ConfigBase {

        @Setting(comment = "Configuration options related to the Sql service, including connection aliases etc")
        private SqlCategory sql = new SqlCategory();

        @Setting
        private CommandsCategory commands = new CommandsCategory();

        @Setting(value = "modules")
        private ModuleCategory mixins = new ModuleCategory();

        @Setting("ip-sets")
        private Map<String, List<IpSet>> ipSets = new HashMap<>();

        @Setting(value = MODULE_BUNGEECORD)
        private BungeeCordCategory bungeeCord = new BungeeCordCategory();

        @Setting
        private ExploitCategory exploits = new ExploitCategory();

        @Setting(value = "optimizations", comment = "Configuration options for various game optimizations that may have possible side effects")
        private OptimizationCategory optimizations = new OptimizationCategory();

        public BungeeCordCategory getBungeeCord() {
            return this.bungeeCord;
        }

        public SqlCategory getSql() {
            return this.sql;
        }

        public CommandsCategory getCommands() {
            return this.commands;
        }

        public ModuleCategory getModules() {
            return this.mixins;
        }

        public Map<String, Predicate<InetAddress>> getIpSets() {
            return ImmutableMap.copyOf(Maps.transformValues(this.ipSets, new Function<List<IpSet>, Predicate<InetAddress>>() {
                @Nullable
                @Override
                public Predicate<InetAddress> apply(List<IpSet> input) {
                    return Predicates.and(input);
                }
            }));
        }


        public ExploitCategory getExploits() {
            return this.exploits;
        }

        public OptimizationCategory getOptimizations() {
            return this.optimizations;
        }

        public Predicate<InetAddress> getIpSet(String name) {
            return this.ipSets.containsKey(name) ? Predicates.and(this.ipSets.get(name)) : null;
        }

    }

    public static class DimensionConfig extends ConfigBase {

        @Setting(
                value = CONFIG_ENABLED,
                comment = "Enabling config will override Global.")
        protected boolean configEnabled = false;

        public DimensionConfig() {
        }

        public boolean isConfigEnabled() {
            return this.configEnabled;
        }

        public void setConfigEnabled(boolean configEnabled) {
            this.configEnabled = configEnabled;
        }
    }

    public static class WorldConfig extends ConfigBase {

        @Setting(
                value = CONFIG_ENABLED,
                comment = "Enabling config will override Dimension and Global.")
        protected boolean configEnabled = false;

        @Setting(value = WORLD_GEN_MODIFIERS, comment = "World Generation Modifiers to apply to the world")
        private List<String> worldModifiers = new ArrayList<>();

        public WorldConfig() {
        }

        public boolean isConfigEnabled() {
            return this.configEnabled;
        }

        public void setConfigEnabled(boolean configEnabled) {
            this.configEnabled = configEnabled;
        }

        public List<String> getWorldGenModifiers() {
            return this.worldModifiers;
        }
    }

    public static class ConfigBase {

        @Setting(value = BLOCK_TRACKING)
        private BlockTrackingCategory blockTracking = new BlockTrackingCategory();
        @Setting
        private DebugCategory debug = new DebugCategory();
        @Setting(value = CATEGORY_ENTITY)
        private EntityCategory entity = new EntityCategory();
        @Setting(value = MODULE_ENTITY_ACTIVATION_RANGE)
        private EntityActivationRangeCategory entityActivationRange = new EntityActivationRangeCategory();
        @Setting(value = MODULE_ENTITY_COLLISIONS)
        private EntityCollisionCategory entityCollisionCategory = new EntityCollisionCategory();
        @Setting
        private GeneralCategory general = new GeneralCategory();
        @Setting
        private LoggingCategory logging = new LoggingCategory();
        @Setting
        private WorldCategory world = new WorldCategory();
        @Setting
        private TimingsCategory timings = new TimingsCategory();
        @Setting
        private GameFixesCategory gameFixesCategory = new GameFixesCategory();

        public BlockTrackingCategory getBlockTracking() {
            return this.blockTracking;
        }

        public DebugCategory getDebug() {
            return this.debug;
        }

        public EntityCategory getEntity() {
            return this.entity;
        }

        public EntityActivationRangeCategory getEntityActivationRange() {
            return this.entityActivationRange;
        }

        public EntityCollisionCategory getEntityCollisionCategory() {
            return this.entityCollisionCategory;
        }

        public GeneralCategory getGeneral() {
            return this.general;
        }

        public LoggingCategory getLogging() {
            return this.logging;
        }

        public WorldCategory getWorld() {
            return this.world;
        }

        public TimingsCategory getTimings() {
            return this.timings;
        }

        public GameFixesCategory getGameFixes() {
            return this.gameFixesCategory;
        }

    }

    @ConfigSerializable
    public static class SqlCategory extends Category {
        @Setting(comment = "Aliases for SQL connections, in the format jdbc:protocol://[username[:password]@]host/database")
        private Map<String, String> aliases = new HashMap<>();

        public Map<String, String> getAliases() {
            return this.aliases;
        }
    }

    @ConfigSerializable
    public static class CommandsCategory extends Category {
        @Setting(comment = "A mapping from unqualified command alias to plugin id of the plugin that should handle a certain command")
        private Map<String, String> aliases = new HashMap<>();

        public Map<String, String> getAliases() {
            return this.aliases;
        }
    }

    @ConfigSerializable
    public static class DebugCategory extends Category {

        @Setting(value = DEBUG_THREAD_CONTENTION_MONITORING, comment = "Enable Java's thread contention monitoring for thread dumps")
        private boolean enableThreadContentionMonitoring = false;
        @Setting(value = DEBUG_DUMP_CHUNKS_ON_DEADLOCK, comment = "Dump chunks in the event of a deadlock")
        private boolean dumpChunksOnDeadlock = false;
        @Setting(value = DEBUG_DUMP_HEAP_ON_DEADLOCK, comment = "Dump the heap in the event of a deadlock")
        private boolean dumpHeapOnDeadlock = false;
        @Setting(value = DEBUG_DUMP_THREADS_ON_WARN, comment = "Dump the server thread on deadlock warning")
        private boolean dumpThreadsOnWarn = false;

        public boolean isEnableThreadContentionMonitoring() {
            return this.enableThreadContentionMonitoring;
        }

        public void setEnableThreadContentionMonitoring(boolean enableThreadContentionMonitoring) {
            this.enableThreadContentionMonitoring = enableThreadContentionMonitoring;
        }

        public boolean dumpChunksOnDeadlock() {
            return this.dumpChunksOnDeadlock;
        }

        public void setDumpChunksOnDeadlock(boolean dumpChunksOnDeadlock) {
            this.dumpChunksOnDeadlock = dumpChunksOnDeadlock;
        }

        public boolean dumpHeapOnDeadlock() {
            return this.dumpHeapOnDeadlock;
        }

        public void setDumpHeapOnDeadlock(boolean dumpHeapOnDeadlock) {
            this.dumpHeapOnDeadlock = dumpHeapOnDeadlock;
        }

        public boolean dumpThreadsOnWarn() {
            return this.dumpThreadsOnWarn;
        }

        public void setDumpThreadsOnWarn(boolean dumpThreadsOnWarn) {
            this.dumpThreadsOnWarn = dumpThreadsOnWarn;
        }
    }

    @ConfigSerializable
    public static class GeneralCategory extends Category {

        @Setting(value = GENERAL_DISABLE_WARNINGS, comment = "Disable warning messages to server admins")
        private boolean disableWarnings = false;
        @Setting(value = GENERAL_CHUNK_LOAD_OVERRIDE,
                comment = "Forces Chunk Loading on provide requests (speedup for mods that don't check if a chunk is loaded)")
        private boolean chunkLoadOverride = false;

        public boolean disableWarnings() {
            return this.disableWarnings;
        }

        public void setDisableWarnings(boolean disableWarnings) {
            this.disableWarnings = disableWarnings;
        }

        public boolean chunkLoadOverride() {
            return this.chunkLoadOverride;
        }

        public void setChunkLoadOverride(boolean chunkLoadOverride) {
            this.chunkLoadOverride = chunkLoadOverride;
        }
    }

    @ConfigSerializable
    public static class EntityCategory extends Category {

        @Setting(value = ENTITY_MAX_BOUNDING_BOX_SIZE, comment = "Max size of an entities bounding box before removing it. Set to 0 to disable")
        private int maxBoundingBoxSize = 1000;
        @Setting(value = ENTITY_COLLISION_WARN_SIZE,
        comment = "Number of colliding entities in one spot before logging a warning. Set to 0 to disable")
        private int maxCollisionSize = 200;
        @Setting(value = ENTITY_MAX_SPEED, comment = "Square of the max speed of an entity before removing it. Set to 0 to disable")
        private int maxSpeed = 100;
        @Setting(value = ENTITY_COUNT_WARN_SIZE,
                comment = "Number of entities in one dimension before logging a warning. Set to 0 to disable")
        private int maxCountWarnSize = 0;
        @Setting(value = ENTITY_ITEM_DESPAWN_RATE, comment = "Controls the time in ticks for when an item despawns.")
        private int itemDespawnRate = 6000;
        @Setting(value = ENTITY_HUMAN_PLAYER_LIST_REMOVE_DELAY,
                comment = "Number of ticks before the fake player entry of a human is removed from the tab list (range of 0 to 100 ticks).")
        private int humanPlayerListRemoveDelay = 10;
        @Setting(value = ENTITY_PAINTING_RESPAWN_DELAY,
                comment = "Number of ticks before a painting is respawned on clients when their art is changed")
        private int paintingRespawnDelaly = 2;

        public int getMaxSpeed() {
            return this.maxSpeed;
        }

        public void setMaxSpeed(int maxSpeed) {
            this.maxSpeed = maxSpeed;
        }

        public int getMaxCountWarnSize() {
            return this.maxCountWarnSize;
        }

        public void setMaxCountWarnSize(int maxCountWarnSize) {
            this.maxCountWarnSize = maxCountWarnSize;
        }

        public int getMaxBoundingBoxSize() {
            return this.maxBoundingBoxSize;
        }

        public void setMaxBoundingBoxSize(int maxBoundingBoxSize) {
            this.maxBoundingBoxSize = maxBoundingBoxSize;
        }

        public int getMaxCollisionSize() {
            return this.maxCollisionSize;
        }

        public void setMaxCollisionSize(int maxCollisionSize) {
            this.maxCollisionSize = maxCollisionSize;
        }

        public int getItemDespawnRate() {
            return this.itemDespawnRate;
        }

        public void setItemDespawnRate(int itemDespawnRate) {
            this.itemDespawnRate = itemDespawnRate;
        }

        public int getHumanPlayerListRemoveDelay() {
            return this.humanPlayerListRemoveDelay;
        }

        public void setHumanPlayerListRemoveDelay(int delay) {
            this.humanPlayerListRemoveDelay = Math.max(0, Math.min(delay, 100));
        }

        public int getPaintingRespawnDelaly() {
            return this.paintingRespawnDelaly;
        }

        public void setPaintingRespawnDelaly(int paintingRespawnDelaly) {
            this.paintingRespawnDelaly = Math.min(paintingRespawnDelaly, 1);
        }

    }

    @ConfigSerializable
    public static class EntityCollisionCategory extends Category {
        @Setting(value = AUTO_POPULATE, comment = "If enabled, newly discovered entities/blocks will be added to this config with a default value.")
        private boolean autoPopulate = false;
        @Setting(value = ENTITY_MAX_ENTITIES_WITHIN_AABB, comment = "Max amount of entities any given entity or block can collide with. This improves performance when there are more than 8 entities on top of eachother such as a 1x1 spawn pen. Set to 0 to disable.")
        private int maxEntitiesWithinAABB = 8;
        @SuppressWarnings("serial")
        @Setting(value = "defaults", comment = "Default max collisions used for all entities/blocks unless overidden.")
        private Map<String, Integer> defaultMaxCollisions = new HashMap<String, Integer>()
        {{
            put("blocks", 8);
            put("entities", 8);
        }};
        @SuppressWarnings("serial")
        @Setting(value = "mods", comment = "Per-mod overrides. Refer to the minecraft default mod for example.")
        private Map<String, CollisionModNode> modList = new HashMap<String, CollisionModNode>()
        {{
            put("minecraft", new CollisionModNode("minecraft"));
        }};

        public boolean autoPopulateData() {
            return this.autoPopulate;
        }

        public Map<String, CollisionModNode> getModList() {
            return this.modList;
        }

        public Map<String, Integer> getDefaultMaxCollisions() {
            return this.defaultMaxCollisions;
        }

        public int getMaxEntitiesWithinAABB() {
            return this.maxEntitiesWithinAABB;
        }

        public void setMaxEntitiesWithinAABB(int maxEntities) {
            this.maxEntitiesWithinAABB = maxEntities;
        }
    }

    @ConfigSerializable
    public static class CollisionModNode extends Category {
        @Setting(value = "enabled", comment = "Set to false if you want mod to ignore entity collision rules.")
        private boolean isEnabled = true;
        @SuppressWarnings("serial")
        @Setting(value = "defaults", comment = "Default max collisions used for all entities/blocks unless overidden.")
        private Map<String, Integer> defaultMaxCollisions = new HashMap<String, Integer>()
        {{
            put("blocks", 8);
            put("entities", 8);
        }};
        @Setting(value = "blocks")
        private Map<String, Integer> blockList = new HashMap<String, Integer>();
        @Setting(value = "entities")
        private Map<String, Integer> entityList = new HashMap<String, Integer>();

        public CollisionModNode() {
            
        }

        @SuppressWarnings("serial")
        public CollisionModNode(String modId) {
            if (modId.equals("minecraft")) {
                this.blockList = new HashMap<String, Integer>()
                {{
                    put("detector_rail", 1);
                    put("heavy_weighted_pressure_plate", 150);
                    put("light_weighted_pressure_plate", 15);
                    put("mob_spawner", -1);
                    put("stone_pressure_plate", 1);
                    put("wooden_button", 1);
                    put("wooden_pressure_plate", 1);
                }};

                this.entityList = new HashMap<String, Integer>()
                {{
                    put("thrownpotion", -1);
                }};
            }
        }

        public boolean isEnabled() {
            return this.isEnabled;
        }

        public Map<String, Integer> getDefaultMaxCollisions() {
            return this.defaultMaxCollisions;
        }

        public Map<String, Integer>  getBlockList() {
            return this.blockList;
        }

        public Map<String, Integer>  getEntityList() {
            return this.entityList;
        }
    }

    @ConfigSerializable
    public static class BungeeCordCategory extends Category {

        @Setting(value = BUNGEECORD_IP_FORWARDING,
                comment = "If enabled, allows BungeeCord to forward IP address, UUID, and Game Profile to this server")
        private boolean ipForwarding = false;

        public boolean getIpForwarding() {
            return this.ipForwarding;
        }
    }

    @ConfigSerializable
    public static class EntityActivationRangeCategory extends Category {

        @Setting(value = AUTO_POPULATE, comment = "If enabled, newly discovered entities will be added to this config with a default value.")
        private boolean autoPopulate = false;
        @SuppressWarnings("serial")
        @Setting(value = "defaults", comment = "Default activation ranges used for all entities unless overidden.")
        private Map<String, Integer> defaultRanges = new HashMap<String, Integer>()
        {{
            put("ambient", 32);
            put("aquatic", 32);
            put("creature", 32);
            put("monster", 32);
            put("misc", 16);
        }};

        @Setting(value = "mods", comment = "Per-mod overrides. Refer to the minecraft default mod for example.")
        private Map<String, EntityActivationModNode> modList = Maps.newHashMap();

        public boolean autoPopulateData() {
            return this.autoPopulate;
        }

        public Map<String, Integer> getDefaultRanges() {
            return this.defaultRanges;
        }

        public Map<String, EntityActivationModNode> getModList() {
            return this.modList;
        }
    }

    @ConfigSerializable
    public static class EntityActivationModNode extends Category {
        @Setting(value = "enabled", comment = "Set to false if you want mod to ignore entity activation rules and always tick.")
        private boolean isEnabled = true;
        @Setting(value = "defaults")
        private Map<String, Integer> defaultRanges = Maps.newHashMap();
        @Setting(value = "entities")
        private Map<String, Integer> entityList = Maps.newHashMap();

        public boolean isEnabled() {
            return this.isEnabled;
        }

        public Map<String, Integer> getDefaultRanges() {
            return this.defaultRanges;
        }

        public Map<String, Integer>  getEntityList() {
            return this.entityList;
        }
    }

    @ConfigSerializable
    public static class OptimizationCategory extends Category {

        @Setting(value = "ignore-unloaded-chunks-on-get-light", comment = "This prevents chunks being loaded for getting light values at specific block positions. May have side effects.")
        private boolean ignoreUnloadedChunkLighting = true;

        @Setting(value = "chunk-map-caching", comment = "Caches chunks internally for faster returns when querying at various positions")
        private boolean useCachedChunkMap = true;

        @Setting(value = "block-drops-pre-merge", comment = "If enabled, block item drops are pre-processed to avoid having to spawn extra entities that will be merged post spawning.")
        private boolean preBlockItemDropMerge = true;

        @Setting(value = "entity-drops-pre-merge", comment = "If enabled, entity drops are pre-processed to merge item stacks before spawning the related entities.")
        private boolean preEntityItemDropMerge = true;

        public boolean useIgnoreUloadedChunkLightingPatch() {
            return this.ignoreUnloadedChunkLighting;
        }

        public boolean isUseCachedChunkMap() {
            return this.useCachedChunkMap;
        }

        public boolean doDropsPreMergeItemDrops() {
            return this.preBlockItemDropMerge;
        }

        public boolean doEntityDropsPreMerge() {
            return this.preEntityItemDropMerge;
        }
    }

    @ConfigSerializable
    public static class LoggingCategory extends Category {

        @Setting(value = LOGGING_BLOCK_BREAK, comment = "Log when blocks are broken")
        private boolean blockBreakLogging = false;
        @Setting(value = LOGGING_BLOCK_MODIFY, comment = "Log when blocks are modified")
        private boolean blockModifyLogging = false;
        @Setting(value = LOGGING_BLOCK_PLACE, comment = "Log when blocks are placed")
        private boolean blockPlaceLogging = false;
        @Setting(value = LOGGING_BLOCK_POPULATE, comment = "Log when blocks are populated in a chunk")
        private boolean blockPopulateLogging = false;
        @Setting(value = LOGGING_BLOCK_TRACKING, comment = "Log when blocks are placed by players and tracked")
        private boolean blockTrackLogging = false;
        @Setting(value = LOGGING_CHUNK_LOAD, comment = "Log when chunks are loaded")
        private boolean chunkLoadLogging = false;
        @Setting(value = LOGGING_CHUNK_UNLOAD, comment = "Log when chunks are unloaded")
        private boolean chunkUnloadLogging = false;
        @Setting(value = LOGGING_ENTITY_SPAWN, comment = "Log when living entities are spawned")
        private boolean entitySpawnLogging = false;
        @Setting(value = LOGGING_ENTITY_DESPAWN, comment = "Log when living entities are despawned")
        private boolean entityDespawnLogging = false;
        @Setting(value = LOGGING_ENTITY_DEATH, comment = "Log when living entities are destroyed")
        private boolean entityDeathLogging = false;
        @Setting(value = LOGGING_EXPLOIT_SIGN_COMMAND_UPDATES, comment = "Log when server receives exploited packet to update a sign containing commands from player with no permission.")
        public boolean logExploitSignCommandUpdates = false;
        @Setting(value = LOGGING_EXPLOIT_ITEMSTACK_NAME_OVERFLOW, comment = "Log when server receives exploited packet with itemstack name exceeding string limit.")
        public boolean logExploitItemStackNameOverflow = false;
        @Setting(value = LOGGING_EXPLOIT_RESPAWN_INVISIBILITY, comment = "Log when player attempts to respawn invisible to surrounding players.")
        public boolean logExploitRespawnInvisibility = false;
        @Setting(value = LOGGING_STACKTRACES, comment = "Add stack traces to dev logging")
        private boolean logWithStackTraces = false;
        @Setting(value = LOGGING_ENTITY_COLLISION_CHECKS, comment = "Whether to log entity collision/count checks")
        private boolean logEntityCollisionChecks = false;
        @Setting(value = LOGGING_ENTITY_SPEED_REMOVAL, comment = "Whether to log entity removals due to speed")
        private boolean logEntitySpeedRemoval = false;

        public boolean blockBreakLogging() {
            return this.blockBreakLogging;
        }

        public void setBlockBreakLogging(boolean flag) {
            this.blockBreakLogging = flag;
        }

        public boolean blockModifyLogging() {
            return this.blockModifyLogging;
        }

        public void setBlockModifyLogging(boolean flag) {
            this.blockModifyLogging = flag;
        }

        public boolean blockPlaceLogging() {
            return this.blockPlaceLogging;
        }

        public void setBlockPlaceLogging(boolean flag) {
            this.blockPlaceLogging = flag;
        }

        public boolean blockPopulateLogging() {
            return this.blockPopulateLogging;
        }

        public void setBlockPopulateLogging(boolean flag) {
            this.blockPopulateLogging = flag;
        }

        public boolean blockTrackLogging() {
            return this.blockTrackLogging;
        }

        public void setBlockTrackLogging(boolean flag) {
            this.blockTrackLogging = flag;
        }

        public boolean chunkLoadLogging() {
            return this.chunkLoadLogging;
        }

        public void setChunkLoadLogging(boolean flag) {
            this.chunkLoadLogging = flag;
        }

        public boolean chunkUnloadLogging() {
            return this.chunkUnloadLogging;
        }

        public void setChunkUnloadLogging(boolean flag) {
            this.chunkUnloadLogging = flag;
        }

        public boolean entitySpawnLogging() {
            return this.entitySpawnLogging;
        }

        public void setEntitySpawnLogging(boolean flag) {
            this.entitySpawnLogging = flag;
        }

        public boolean entityDespawnLogging() {
            return this.entityDespawnLogging;
        }

        public void setEntityDespawnLogging(boolean flag) {
            this.entityDespawnLogging = flag;
        }

        public boolean entityDeathLogging() {
            return this.entityDeathLogging;
        }

        public void setEntityDeathLogging(boolean flag) {
            this.entityDeathLogging = flag;
        }

        public boolean logWithStackTraces() {
            return this.logWithStackTraces;
        }

        public void setLogWithStackTraces(boolean flag) {
            this.logWithStackTraces = flag;
        }

        public boolean logEntityCollisionChecks() {
            return this.logEntityCollisionChecks;
        }

        public void setLogEntityCollisionChecks(boolean flag) {
            this.logEntityCollisionChecks = flag;
        }

        public boolean logEntitySpeedRemoval() {
            return this.logEntitySpeedRemoval;
        }

        public void setLogEntitySpeedRemoval(boolean flag) {
            this.logEntitySpeedRemoval = flag;
        }
    }

    @ConfigSerializable
    public static class ModuleCategory extends Category {

        @Setting(value = MODULE_BUNGEECORD)
        private boolean pluginBungeeCord = false;

        @Setting(value = MODULE_ENTITY_ACTIVATION_RANGE)
        private boolean pluginEntityActivation = true;

        @Setting(value = MODULE_ENTITY_COLLISIONS)
        private boolean pluginEntityCollisions = true;

        @Setting("timings")
        private boolean pluginTimings = true;

        @Setting("exploits")
        private boolean enableExploitPatches = true;

        @Setting("tracking")
        private boolean tracking = true;

        @Setting("game-fixes")
        private boolean gameFixes = false;

        @Setting("optimizations")
        private boolean enableOptimizationPatches = true;

        @Setting(value = MODULE_REALTIME, comment = "Use real (wall) time instead of ticks as much as possible")
        private boolean pluginRealTime = false;

        public boolean usePluginBungeeCord() {
            return this.pluginBungeeCord;
        }

        public void setPluginBungeeCord(boolean state) {
            this.pluginBungeeCord = state;
        }

        public boolean usePluginEntityActivation() {
            return this.pluginEntityActivation;
        }

        public void setPluginEntityActivation(boolean state) {
            this.pluginEntityActivation = state;
        }

        public boolean usePluginEntityCollisions() {
            return this.pluginEntityCollisions;
        }

        public void setPluginEntityCollisions(boolean state) {
            this.pluginEntityCollisions = state;
        }

        public boolean usePluginTimings() {
            return this.pluginTimings;
        }

        public void setPluginTimings(boolean state) {
            this.pluginTimings = state;
        }

        public boolean useExploitPatches() {
            return this.enableExploitPatches;
        }

        public void setExploitPatches(boolean enableExploitPatches) {
            this.enableExploitPatches = enableExploitPatches;
        }

        public boolean useTracking() {
            return this.tracking;
        }

        public void setTracking(boolean tracking) {
            this.tracking = tracking;
        }

        public boolean applyGameFixes() {
            return this.gameFixes;
        }

        public void setGameFixes(boolean gameFixes) {
            this.gameFixes = gameFixes;
        }

        public boolean useOptimizations() {
            return this.enableOptimizationPatches;
        }

        public boolean usePluginRealTime() {
            return this.pluginRealTime;
        }

        public void setPluginRealTime(boolean state) {
            this.pluginRealTime = state;
        }
    }

    @ConfigSerializable
    public static class BlockTrackingCategory extends Category {

        @Setting(value = BLOCK_TRACKING_ENABLED, comment = "If enabled, adds player tracking support for block positions. Note: This should only be disabled if you do not care who caused a block to change.")
        private boolean enabled = true;

        @Setting(value = BLOCK_TRACKING_BLACKLIST, comment = "Add block ids you wish to blacklist for player block placement tracking.")
        private List<String> blockBlacklist = new ArrayList<>();

        public boolean isEnabled() {
            return this.enabled;
        }

        public void setEnabled(boolean flag) {
            this.enabled = flag;
        }

        public List<String> getBlockBlacklist() {
            return this.blockBlacklist;
        }
    }

    @ConfigSerializable
    public static class GameFixesCategory extends Category {

        @Setting(value = DUMMY_CHUNK_RETURN_IF_NOT_LOADED, comment = "If enabled, world calls to retrieve a Chunk that hasn't been loaded from file or generated will return a dummy chunk")
        private boolean dummyChunk = false;

        public boolean isDummyChunkLoadingEnabled() {
            return this.dummyChunk;
        }

    }

    @ConfigSerializable
    public static class WorldCategory extends Category {

        @Setting(value = WORLD_INFINITE_WATER_SOURCE, comment = "Vanilla water source behavior - is infinite")
        private boolean infiniteWaterSource = false;

        @Setting(value = WORLD_FLOWING_LAVA_DECAY, comment = "Lava behaves like vanilla water when source block is removed")
        private boolean flowingLavaDecay = false;

        @Setting(value = WORLD_MOB_SPAWN_RANGE, comment = "Specifies the radius (in chunks) of where creatures will spawn. This value is capped to "
                + "the current view distance setting in server.properties")
        protected int mobSpawnRange = 8;

        @Setting(value = WORLD_ENABLED, comment = "Enable if this world should be registered.")
        protected boolean worldEnabled = true;

        @Setting(value = WORLD_LOAD_ON_STARTUP, comment = "Enable if this world should be loaded on startup.")
        protected boolean loadOnStartup = true;

        @Setting(value = WORLD_KEEP_SPAWN_LOADED, comment = "Enable if this world's spawn should remain loaded with no players.")
        protected boolean keepSpawnLoaded = true;

        @Setting(value = WORLD_GENERATE_SPAWN_ON_LOAD, comment = "Enable if you want the world to generate spawn the moment its loaded.")
        protected boolean generateSpawnOnLoad = true;

        @Setting(value = WORLD_PVP_ENABLED, comment = "Enable if this world allows PVP combat.")
        protected boolean pvpEnabled = true;

        public boolean hasInfiniteWaterSource() {
            return this.infiniteWaterSource;
        }

        public void setInfiniteWaterSource(boolean infiniteWaterSource) {
            this.infiniteWaterSource = infiniteWaterSource;
        }

        public boolean hasFlowingLavaDecay() {
            return this.flowingLavaDecay;
        }

        public void setFlowingLavaDecay(boolean flowingLavaDecay) {
            this.flowingLavaDecay = flowingLavaDecay;
        }

        public boolean isWorldEnabled() {
            return this.worldEnabled;
        }

        public void setWorldEnabled(boolean enabled) {
            this.worldEnabled = enabled;
        }

        public boolean loadOnStartup() {
            return this.loadOnStartup;
        }

        public void setLoadOnStartup(boolean state) {
            this.loadOnStartup = state;
        }

        public boolean getKeepSpawnLoaded() {
            return this.keepSpawnLoaded;
        }

        public void setKeepSpawnLoaded(boolean loaded) {
            this.keepSpawnLoaded = loaded;
        }

        public boolean getGenerateSpawnOnLoad() {
            return this.generateSpawnOnLoad;
        }

        public void setGenerateSpawnOnLoad(boolean allow) {
            this.generateSpawnOnLoad = allow;
        }

<<<<<<< HEAD
        public boolean getPVPEnabled() {
            return this.pvpEnabled;
        }

        public void setPVPEnabled(boolean allow) {
            this.pvpEnabled = allow;
=======
        public int getMobSpawnRange() {
            return mobSpawnRange;
        }

        public void setMobSpawnRange(int range) {
            this.mobSpawnRange = range;
>>>>>>> d766edd2
        }
    }

    @ConfigSerializable
    public static class TimingsCategory extends Category {

        @Setting
        private boolean verbose = false;

        @Setting
        private boolean enabled = true;

        @Setting("server-name-privacy")
        private boolean serverNamePrivacy = false;

        @Setting("hidden-config-entries")
        private List<String> hiddenConfigEntries = Lists.newArrayList("sponge.sql");

        @Setting("history-interval")
        private int historyInterval = 300;

        @Setting("history-length")
        private int historyLength = 3600;

        public boolean isVerbose() {
            return this.verbose;
        }

        public void setVerbose(boolean verbose) {
            this.verbose = verbose;
        }

        public boolean isEnabled() {
            return this.enabled;
        }

        public void setEnabled(boolean enabled) {
            this.enabled = enabled;
        }

        public int getHistoryInterval() {
            return this.historyInterval;
        }

        public void setHistoryInterval(int historyInterval) {
            this.historyInterval = historyInterval;
        }

        public int getHistoryLength() {
            return this.historyLength;
        }

        public void setHistoryLength(int historyLength) {
            this.historyLength = historyLength;
        }

    }

    @ConfigSerializable
    public static class ExploitCategory extends Category {

        @Setting("prevent-creative-itemstack-name-exploit")
        private boolean preventItemNameOverflow = true;
        @Setting("prevent-sign-command-exploit")
        private boolean preventSignExploit = true;

        public boolean isPreventItemNameOverflow() {
            return this.preventItemNameOverflow;
        }

        public void setPreventItemNameOverflow(boolean preventItemNameOverflow) {
            this.preventItemNameOverflow = preventItemNameOverflow;
        }

        public boolean isPreventSignExploit() {
            return this.preventSignExploit;
        }

        public void setPreventSignExploit(boolean preventSignExploit) {
            this.preventSignExploit = preventSignExploit;
        }
    }

    @ConfigSerializable
    private static class Category {
    }
}<|MERGE_RESOLUTION|>--- conflicted
+++ resolved
@@ -1134,21 +1134,20 @@
             this.generateSpawnOnLoad = allow;
         }
 
-<<<<<<< HEAD
         public boolean getPVPEnabled() {
             return this.pvpEnabled;
         }
 
         public void setPVPEnabled(boolean allow) {
             this.pvpEnabled = allow;
-=======
+        }
+
         public int getMobSpawnRange() {
             return mobSpawnRange;
         }
 
         public void setMobSpawnRange(int range) {
             this.mobSpawnRange = range;
->>>>>>> d766edd2
         }
     }
 
