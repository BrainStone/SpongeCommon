/*
 * This file is part of Sponge, licensed under the MIT License (MIT).
 *
 * Copyright (c) SpongePowered <https://www.spongepowered.org>
 * Copyright (c) contributors
 *
 * Permission is hereby granted, free of charge, to any person obtaining a copy
 * of this software and associated documentation files (the "Software"), to deal
 * in the Software without restriction, including without limitation the rights
 * to use, copy, modify, merge, publish, distribute, sublicense, and/or sell
 * copies of the Software, and to permit persons to whom the Software is
 * furnished to do so, subject to the following conditions:
 *
 * The above copyright notice and this permission notice shall be included in
 * all copies or substantial portions of the Software.
 *
 * THE SOFTWARE IS PROVIDED "AS IS", WITHOUT WARRANTY OF ANY KIND, EXPRESS OR
 * IMPLIED, INCLUDING BUT NOT LIMITED TO THE WARRANTIES OF MERCHANTABILITY,
 * FITNESS FOR A PARTICULAR PURPOSE AND NONINFRINGEMENT. IN NO EVENT SHALL THE
 * AUTHORS OR COPYRIGHT HOLDERS BE LIABLE FOR ANY CLAIM, DAMAGES OR OTHER
 * LIABILITY, WHETHER IN AN ACTION OF CONTRACT, TORT OR OTHERWISE, ARISING FROM,
 * OUT OF OR IN CONNECTION WITH THE SOFTWARE OR THE USE OR OTHER DEALINGS IN
 * THE SOFTWARE.
 */
package org.spongepowered.common.event.tracking;

import static com.google.common.base.Preconditions.checkArgument;
import static com.google.common.base.Preconditions.checkNotNull;

import co.aikar.timings.Timing;
import com.flowpowered.math.vector.Vector3i;
import com.google.common.collect.ImmutableList;
import com.google.common.collect.Lists;
import net.minecraft.block.Block;
import net.minecraft.block.BlockEventData;
import net.minecraft.block.BlockRedstoneLight;
import net.minecraft.block.BlockRedstoneRepeater;
import net.minecraft.block.BlockRedstoneTorch;
import net.minecraft.block.state.IBlockState;
import net.minecraft.entity.item.EntityFallingBlock;
import net.minecraft.entity.item.EntityItem;
import net.minecraft.init.Blocks;
import net.minecraft.util.ITickable;
import net.minecraft.util.math.BlockPos;
import net.minecraft.world.WorldProvider;
import net.minecraft.world.WorldServer;
import net.minecraft.world.chunk.Chunk;
import org.apache.logging.log4j.Level;
import org.spongepowered.api.Sponge;
import org.spongepowered.api.block.BlockSnapshot;
import org.spongepowered.api.block.BlockState;
import org.spongepowered.api.block.tileentity.TileEntity;
import org.spongepowered.api.data.Transaction;
import org.spongepowered.api.entity.Entity;
import org.spongepowered.api.entity.ExperienceOrb;
import org.spongepowered.api.entity.living.player.User;
import org.spongepowered.api.event.CauseStackManager;
import org.spongepowered.api.event.CauseStackManager.StackFrame;
import org.spongepowered.api.event.SpongeEventFactory;
import org.spongepowered.api.event.block.ChangeBlockEvent;
import org.spongepowered.api.event.block.TickBlockEvent;
import org.spongepowered.api.event.cause.EventContextKeys;
import org.spongepowered.api.event.cause.entity.spawn.SpawnTypes;
import org.spongepowered.api.event.item.inventory.DropItemEvent;
import org.spongepowered.api.item.inventory.ItemStackSnapshot;
import org.spongepowered.api.world.BlockChangeFlag;
import org.spongepowered.api.world.BlockChangeFlags;
import org.spongepowered.api.world.LocatableBlock;
import org.spongepowered.api.world.Location;
import org.spongepowered.api.world.World;
import org.spongepowered.asm.util.PrettyPrinter;
import org.spongepowered.common.SpongeImpl;
import org.spongepowered.common.SpongeImplHooks;
import org.spongepowered.common.block.BlockUtil;
import org.spongepowered.common.block.SpongeBlockSnapshot;
import org.spongepowered.common.entity.EntityUtil;
import org.spongepowered.common.event.ShouldFire;
import org.spongepowered.common.event.SpongeCommonEventFactory;
import org.spongepowered.common.event.tracking.context.ItemDropData;
import org.spongepowered.common.event.tracking.phase.block.BlockPhase;
import org.spongepowered.common.event.tracking.phase.tick.BlockTickContext;
import org.spongepowered.common.event.tracking.phase.tick.DimensionContext;
import org.spongepowered.common.event.tracking.phase.tick.EntityTickContext;
import org.spongepowered.common.event.tracking.phase.tick.TickPhase;
import org.spongepowered.common.event.tracking.phase.tick.TileEntityTickContext;
import org.spongepowered.common.interfaces.IMixinChunk;
import org.spongepowered.common.interfaces.block.IMixinBlockEventData;
import org.spongepowered.common.interfaces.block.tile.IMixinTileEntity;
import org.spongepowered.common.interfaces.entity.IMixinEntity;
import org.spongepowered.common.interfaces.world.IMixinWorldServer;
import org.spongepowered.common.item.inventory.util.ItemStackUtil;
import org.spongepowered.common.registry.type.event.SpawnTypeRegistryModule;
import org.spongepowered.common.util.SpongeHooks;
import org.spongepowered.common.util.VecHelper;
import org.spongepowered.common.world.BlockChange;
import org.spongepowered.common.world.SpongeBlockChangeFlag;
import org.spongepowered.common.world.WorldUtil;

import java.util.ArrayList;
import java.util.Collection;
import java.util.List;
import java.util.Optional;
import java.util.Random;
import java.util.function.Consumer;
import java.util.function.Function;
import java.util.function.Supplier;
import java.util.stream.Collectors;

import javax.annotation.Nullable;

/**
 * A simple utility for aiding in tracking, either with resolving notifiers
 * and owners, or proxying out the logic for ticking a block, entity, etc.
 */
@SuppressWarnings("unchecked")
public final class TrackingUtil {

    public static final int BREAK_BLOCK_INDEX = 0;
    public static final int PLACE_BLOCK_INDEX = 1;
    public static final int DECAY_BLOCK_INDEX = 2;
    public static final int CHANGE_BLOCK_INDEX = 3;
    private static final int MULTI_CHANGE_INDEX = 4;
    private static final Function<ImmutableList.Builder<Transaction<BlockSnapshot>>[], Consumer<Transaction<BlockSnapshot>>> TRANSACTION_PROCESSOR =
            builders ->
                    transaction -> {
                        final BlockChange blockChange = ((SpongeBlockSnapshot) transaction.getOriginal()).blockChange;
                        builders[blockChange.ordinal()].add(transaction);
                        builders[MULTI_CHANGE_INDEX].add(transaction);
                    }
            ;
    private static final int EVENT_COUNT = 5;
    static final Function<BlockSnapshot, Transaction<BlockSnapshot>> TRANSACTION_CREATION = (blockSnapshot) -> {
        final Location<World> originalLocation = blockSnapshot.getLocation().get();
        final WorldServer worldServer = (WorldServer) originalLocation.getExtent();
        final BlockPos blockPos = VecHelper.toBlockPos(originalLocation);
        final IBlockState newState = worldServer.getBlockState(blockPos);
        final IBlockState newActualState = newState.getActualState(worldServer, blockPos);
        final BlockSnapshot newSnapshot = ((IMixinWorldServer) worldServer).createSpongeBlockSnapshot(newState, newActualState, blockPos, BlockChangeFlags.NONE);
        return new Transaction<>(blockSnapshot, newSnapshot);
    };

    public static void tickEntity(net.minecraft.entity.Entity entity) {
        checkArgument(entity instanceof Entity, "Entity %s is not an instance of SpongeAPI's Entity!", entity);
        checkNotNull(entity, "Cannot capture on a null ticking entity!");
        final IMixinEntity mixinEntity = EntityUtil.toMixin(entity);
        if (!mixinEntity.shouldTick()) {
            return;
        }

        final EntityTickContext tickContext = TickPhase.Tick.ENTITY.createPhaseContext().source(entity);
        try (final EntityTickContext context = tickContext;
             final Timing entityTiming = mixinEntity.getTimingsHandler()
        ) {

            mixinEntity.getNotifierUser()
                    .ifPresent(context::notifier);
            mixinEntity.getCreatorUser()
                    .ifPresent(context::owner);
            context.buildAndSwitch();
            entityTiming.startTiming();
            entity.onUpdate();
        } catch (Exception | NoClassDefFoundError e) {
            PhaseTracker.getInstance().printExceptionFromPhase(e, tickContext);
        }
    }

    public static void tickRidingEntity(net.minecraft.entity.Entity entity) {
        checkArgument(entity instanceof Entity, "Entity %s is not an instance of SpongeAPI's Entity!", entity);
        checkNotNull(entity, "Cannot capture on a null ticking entity!");
        final IMixinEntity mixinEntity = EntityUtil.toMixin(entity);
        if (!mixinEntity.shouldTick()) {
            return;
        }

        final EntityTickContext tickContext = TickPhase.Tick.ENTITY.createPhaseContext().source(entity);
        try (
             final EntityTickContext context = tickContext;
             final Timing entityTiming = mixinEntity.getTimingsHandler()
             ) {
            entityTiming.startTiming();
            mixinEntity.getNotifierUser()
                .ifPresent(context::notifier);
            mixinEntity.getCreatorUser()
                .ifPresent(context::owner);
            context.buildAndSwitch();
            entity.updateRidden();
        } catch (Exception | NoClassDefFoundError e) {
            PhaseTracker.getInstance().printExceptionFromPhase(e, tickContext);
        }
    }

    @SuppressWarnings({"unused", "try"})
    public static void tickTileEntity(IMixinWorldServer mixinWorldServer, ITickable tile) {
        checkArgument(tile instanceof TileEntity, "ITickable %s is not a TileEntity!", tile);
        checkNotNull(tile, "Cannot capture on a null ticking tile entity!");
        final net.minecraft.tileentity.TileEntity tileEntity = (net.minecraft.tileentity.TileEntity) tile;
        final IMixinTileEntity mixinTileEntity = (IMixinTileEntity) tile;
        final BlockPos pos = tileEntity.getPos();
        final IMixinChunk chunk = ((IMixinTileEntity) tile).getActiveChunk();
        if (!mixinTileEntity.shouldTick()) {
            return;
        }

        final TileEntityTickContext context = TickPhase.Tick.TILE_ENTITY.createPhaseContext().source(mixinTileEntity);
        try (
             final PhaseContext<?> phaseContext = context) {

            // Add notifier and owner so we don't have to perform lookups during the phases and other processing
<<<<<<< HEAD
            chunk.getBlockNotifier(pos)
                    .ifPresent(phaseContext::notifier);
=======
            final User blockNotifier = mixinTileEntity.getSpongeNotifier();
            if (blockNotifier != null) {
                frame.addContext(EventContextKeys.NOTIFIER, blockNotifier);
                phaseContext.notifier(blockNotifier);
            }
>>>>>>> 6b43fcd7

            // Allow the tile entity to validate the owner of itself. As long as the tile entity
            // chunk is already loaded and activated, and the tile entity has already loaded
            // the owner of itself.
<<<<<<< HEAD
            final Optional<User> blockOwner = mixinTileEntity.getSpongeOwner();
            blockOwner.ifPresent(phaseContext::owner);
=======
            final User blockOwner = mixinTileEntity.getSpongeOwner();
            if (blockOwner != null) {
                frame.addContext(EventContextKeys.OWNER, blockOwner);
                phaseContext.owner(blockOwner);
            }
>>>>>>> 6b43fcd7
            // Add the block snapshot of the tile entity for caches to avoid creating multiple snapshots during processing
            // This is a lazy evaluating snapshot to avoid the overhead of snapshot creation

            // Finally, switch the context now that we have the owner and notifier
            phaseContext.buildAndSwitch();

            try (Timing timing = mixinTileEntity.getTimingsHandler().startTiming()) {
                tile.update();
            }
        } catch (Exception e) {
            PhaseTracker.getInstance().printExceptionFromPhase(e, context);
        }
    }

    @SuppressWarnings("rawtypes")
    public static void updateTickBlock(IMixinWorldServer mixinWorld, Block block, BlockPos pos, IBlockState state, Random random) {
        final WorldServer world = WorldUtil.asNative(mixinWorld);
        final World apiWorld = WorldUtil.fromNative(world);

        try (CauseStackManager.StackFrame frame = Sponge.getCauseStackManager().pushCauseFrame()) {
            frame.pushCause(world);
            if (ShouldFire.TICK_BLOCK_EVENT) {
                BlockSnapshot snapshot = mixinWorld.createSpongeBlockSnapshot(state, state, pos, BlockChangeFlags.NONE);
                final TickBlockEvent event = SpongeEventFactory.createTickBlockEventScheduled(frame.getCurrentCause(), snapshot);
                SpongeImpl.postEvent(event);
                if(event.isCancelled()) {
                    return;
                }
            }

            final LocatableBlock locatable = LocatableBlock.builder()
                    .location(new Location<>(apiWorld, pos.getX(), pos.getY(), pos.getZ()))
                    .state((BlockState) state)
                    .build();
            frame.pushCause(locatable);
            final BlockTickContext phaseContext = TickPhase.Tick.BLOCK.createPhaseContext().source(locatable);

            final PhaseTracker phaseTracker = PhaseTracker.getInstance();

            // We have to associate any notifiers in case of scheduled block updates from other sources
            final PhaseData current = phaseTracker.getCurrentPhaseData();
            final IPhaseState<?> currentState = current.state;
            ((IPhaseState) currentState).appendNotifierPreBlockTick(mixinWorld, pos, current.context, phaseContext);
            // Now actually switch to the new phase

            try (final PhaseContext<?> context = phaseContext;
                 final Timing timing = BlockUtil.toMixin(state).getTimingsHandler()) {
                timing.startTiming();
                context.buildAndSwitch();
                block.updateTick(world, pos, state, random);
            } catch (Exception | NoClassDefFoundError e) {
                phaseTracker.printExceptionFromPhase(e, phaseContext);
            }
        }
    }

    @SuppressWarnings("rawtypes")
    public static void randomTickBlock(PhaseTracker phaseTracker, IMixinWorldServer mixinWorld, Block block,
                                       BlockPos pos, IBlockState state, Random random) {
        final WorldServer world = WorldUtil.asNative(mixinWorld);
        final World apiWorld = WorldUtil.fromNative(world);

        try (final StackFrame frame = Sponge.getCauseStackManager().pushCauseFrame()) {
            frame.pushCause(world);
            if (ShouldFire.TICK_BLOCK_EVENT) {
                final BlockSnapshot currentTickBlock = mixinWorld.createSpongeBlockSnapshot(state, state, pos, BlockChangeFlags.NONE);
                final TickBlockEvent event = SpongeEventFactory.createTickBlockEventRandom(frame.getCurrentCause(), currentTickBlock);
                SpongeImpl.postEvent(event);
                if(event.isCancelled()) {
                    return;
                }
            }

            final LocatableBlock locatable = LocatableBlock.builder()
                    .location(new Location<>(apiWorld, pos.getX(), pos.getY(), pos.getZ()))
                    .state((BlockState) state)
                    .build();
            frame.pushCause(locatable);
            final BlockTickContext phaseContext = TickPhase.Tick.RANDOM_BLOCK.createPhaseContext().source(locatable);

            // We have to associate any notifiers in case of scheduled block updates from other sources
            final PhaseData current = phaseTracker.getCurrentPhaseData();
            final IPhaseState<?> currentState = current.state;
            ((IPhaseState) currentState).appendNotifierPreBlockTick(mixinWorld, pos, current.context, phaseContext);
            // Now actually switch to the new phase
            try (PhaseContext<?> context = phaseContext) {
                context.buildAndSwitch();
                block.randomTick(world, pos, state, random);
            } catch (Exception | NoClassDefFoundError e) {
                phaseTracker.printExceptionFromPhase(e, phaseContext);
            }
        }
    }

    public static void tickWorldProvider(IMixinWorldServer worldServer) {
        final WorldProvider worldProvider = ((WorldServer) worldServer).provider;
        try (DimensionContext context = TickPhase.Tick.DIMENSION.createPhaseContext().source(worldProvider)) {
            context.buildAndSwitch();
            worldProvider.onWorldUpdateEntities();
        }
    }

    public static boolean fireMinecraftBlockEvent(WorldServer worldIn, BlockEventData event) {
        IBlockState currentState = worldIn.getBlockState(event.getPosition());
        final IMixinBlockEventData blockEvent = (IMixinBlockEventData) event;
        IPhaseState<?> phase = TickPhase.Tick.BLOCK_EVENT;
        final PhaseContext<?> phaseContext = phase.createPhaseContext();

        Object source = blockEvent.getTickBlock() != null ? blockEvent.getTickBlock() : blockEvent.getTickTileEntity();
        if (source != null) {
            phaseContext.source(source);
        } else {
            // No source present which means we are ignoring the phase state
            return currentState.onBlockEventReceived(worldIn, event.getPosition(), event.getEventID(), event.getEventParameter());
        }

        if (blockEvent.getSourceUser() != null) {
            phaseContext.notifier(blockEvent.getSourceUser());
        }

        try (PhaseContext<?> o = phaseContext) {
            o.buildAndSwitch();
            return currentState.onBlockEventReceived(worldIn, event.getPosition(), event.getEventID(), event.getEventParameter());
        }
    }

    @SuppressWarnings("rawtypes")
    static boolean captureBulkBlockChange(IMixinWorldServer mixinWorld, Chunk chunk, IBlockState currentState,
        IBlockState newState, BlockPos pos, BlockChangeFlag flags, PhaseContext<?> phaseContext, IPhaseState<?> phaseState) {
        final SpongeBlockSnapshot originalBlockSnapshot;
        final WorldServer world = WorldUtil.asNative(mixinWorld);
        if (((IPhaseState) phaseState).shouldCaptureBlockChangeOrSkip(phaseContext, pos)) {
            //final IBlockState actualState = currentState.getActualState(world, pos);
            originalBlockSnapshot = mixinWorld.createSpongeBlockSnapshot(currentState, currentState, pos, flags);
            final List<BlockSnapshot> capturedSnapshots = phaseContext.getCapturedBlocks();
            final Block newBlock = newState.getBlock();

            associateBlockChangeWithSnapshot(phaseState, newBlock, currentState, originalBlockSnapshot, capturedSnapshots);
            final IMixinChunk mixinChunk = (IMixinChunk) chunk;
            final IBlockState originalBlockState = mixinChunk.setBlockState(pos, newState, currentState, originalBlockSnapshot, BlockChangeFlags.ALL);
            if (originalBlockState == null) {
                capturedSnapshots.remove(originalBlockSnapshot);
                return false;
            }
            ((IPhaseState) phaseState).postTrackBlock(originalBlockSnapshot, phaseContext);
        } else {
            originalBlockSnapshot = (SpongeBlockSnapshot) BlockSnapshot.NONE;
            final IMixinChunk mixinChunk = (IMixinChunk) chunk;
            final IBlockState originalBlockState = mixinChunk.setBlockState(pos, newState, currentState, originalBlockSnapshot, BlockChangeFlags.ALL);
            if (originalBlockState == null) {
                return false;
            }
        }


        if (newState.getLightOpacity() != currentState.getLightOpacity() || newState.getLightValue() != currentState.getLightValue()) {
            world.profiler.startSection("checkLight");
            world.checkLight(pos);
            world.profiler.endSection();
        }

        return true;
    }

    static void associateBlockChangeWithSnapshot(IPhaseState<?> phaseState, Block newBlock, IBlockState currentState, SpongeBlockSnapshot snapshot,
        List<BlockSnapshot> capturedSnapshots) {
        Block originalBlock = currentState.getBlock();
        if (phaseState == BlockPhase.State.BLOCK_DECAY) {
            if (newBlock == Blocks.AIR) {
                snapshot.blockChange = BlockChange.DECAY;
                capturedSnapshots.add(snapshot);
            }
        } else if (newBlock == Blocks.AIR) {
            snapshot.blockChange = BlockChange.BREAK;
            capturedSnapshots.add(snapshot);
        } else if (newBlock != originalBlock && !forceModify(originalBlock, newBlock)) {
            snapshot.blockChange = BlockChange.PLACE;
            capturedSnapshots.add(snapshot);
        } else {
            snapshot.blockChange = BlockChange.MODIFY;
            capturedSnapshots.add(snapshot);
        }
    }

    private static boolean forceModify(Block originalBlock, Block newBlock) {
        if (originalBlock instanceof BlockRedstoneRepeater && newBlock instanceof BlockRedstoneRepeater) {
            return true;
        } else if (originalBlock instanceof BlockRedstoneTorch && newBlock instanceof BlockRedstoneTorch) {
            return true;
        } else
            return originalBlock instanceof BlockRedstoneLight && newBlock instanceof BlockRedstoneLight;
    }

    private TrackingUtil() {
    }

    @SuppressWarnings("ConstantConditions")
    @Nullable
    public static User getNotifierOrOwnerFromBlock(Location<World> location) {
        final BlockPos blockPos = VecHelper.toBlockPos(location);
        return getNotifierOrOwnerFromBlock((WorldServer) location.getExtent(), blockPos);
    }

    @Nullable
    private static User getNotifierOrOwnerFromBlock(WorldServer world, BlockPos blockPos) {
        final IMixinChunk mixinChunk = (IMixinChunk) world.getChunkFromBlockCoords(blockPos);
        User notifier = mixinChunk.getBlockNotifier(blockPos).orElse(null);
        if (notifier != null) {
            return notifier;
        }

        return mixinChunk.getBlockOwner(blockPos).orElse(null);
    }

    public static Supplier<IllegalStateException> throwWithContext(String s, PhaseContext<?> phaseContext) {
        return () -> {
            final PrettyPrinter printer = new PrettyPrinter(60);
            printer.add("Exception trying to process over a phase!").centre().hr();
            printer.addWrapped(40, "%s :", "PhaseContext");
            PhaseTracker.CONTEXT_PRINTER.accept(printer, phaseContext);
            printer.add("Stacktrace:");
            final IllegalStateException exception = new IllegalStateException(s + " Please analyze the current phase context. ");
            printer.add(exception);
            printer.trace(System.err, SpongeImpl.getLogger(), Level.ERROR);
            return exception;
        };
    }

    public static boolean processBlockCaptures(List<BlockSnapshot> snapshots, IPhaseState<?> state, PhaseContext<?> context) {
        return processBlockCaptures(snapshots, state, context, 0);
    }

    /**
     * Processes the given list of {@link BlockSnapshot}s and creates and throws and processes
     * the {@link ChangeBlockEvent}s as appropriately determined based on the {@link BlockChange}
     * for each snapshot. If any transactions are invalid or events cancelled, this event
     * returns {@code false} to signify a transaction was cancelled. This return value
     * is used for portal creation.
     *
     * @param snapshots The snapshots to process
     * @param state The phase state that is being processed, used to handle marking notifiers
     *  and block owners
     * @param context The phase context, only used by the phase for handling processes.
     * @return True if no events or transactions were cancelled
     */
    @SuppressWarnings({"unchecked", "ConstantConditions", "rawtypes"})
    public static boolean processBlockCaptures(List<BlockSnapshot> snapshots, IPhaseState<?> state, PhaseContext<?> context, int currentDepth) {
        if (snapshots.isEmpty()) {
            return false;
        }
        final List<ChangeBlockEvent> blockEvents = new ArrayList<>();

        ImmutableList<Transaction<BlockSnapshot>>[] transactionArrays = new ImmutableList[EVENT_COUNT];
        ImmutableList.Builder<Transaction<BlockSnapshot>>[] transactionBuilders = new ImmutableList.Builder[EVENT_COUNT];
        for (int i = 0; i < EVENT_COUNT; i++) {
            transactionBuilders[i] = new ImmutableList.Builder<>();
        }

        createTransactionLists(snapshots, transactionArrays, transactionBuilders);

        // Clear captured snapshots after processing them
        context.getCapturedBlocksOrEmptyList().clear();

        final ChangeBlockEvent[] mainEvents = new ChangeBlockEvent[BlockChange.values().length];
        // This likely needs to delegate to the phase in the event we don't use the source object as the main object causing the block changes
        // case in point for WorldTick event listeners since the players are captured non-deterministically
        try (CauseStackManager.StackFrame frame = Sponge.getCauseStackManager().pushCauseFrame()) {
            try {
                state.associateAdditionalCauses(context, frame);
            } catch (Exception e) {
                // TODO - this should be a thing to associate additional objects in the cause, or context, but for now it's just a simple
                // try catch to avoid bombing on performing block changes.
            }
            // Creates the block events accordingly to the transaction arrays
            iterateChangeBlockEvents(transactionArrays, blockEvents, mainEvents); // Needs to throw events
            // We create the post event and of course post it in the method, regardless whether any transactions are invalidated or not
            final ChangeBlockEvent.Post postEvent = throwMultiEventsAndCreatePost(state, context, transactionArrays, blockEvents, mainEvents);

            if (postEvent == null) { // Means that we have had no actual block changes apparently?
                return false;
            }

            final List<Transaction<BlockSnapshot>> invalid = new ArrayList<>();

            // Iterate through the block events to mark any transactions as invalid to accumilate after (since the post event contains all
            // transactions of the preceeding block events)
            boolean noCancelledTransactions = checkCancelledEvents(blockEvents, postEvent);

            // Now we can gather the invalid transactions that either were marked as invalid from an event listener - OR - cancelled.
            // Because after, we will restore all the invalid transactions in reverse order.
            clearInvalidTransactionDrops(context, postEvent, invalid);

            if (!invalid.isEmpty()) {
                // We need to set this value and return it to signify that some transactions were cancelled
                noCancelledTransactions = false;
                rollBackTransactions(state, context, invalid);
                invalid.clear(); // Clear because we might re-enter for some reasons yet to be determined.

            }
            return performBlockAdditions(postEvent.getTransactions(), state, context, noCancelledTransactions, currentDepth);
        }
    }

    private static void createTransactionLists(List<BlockSnapshot> snapshots, ImmutableList<Transaction<BlockSnapshot>>[] transactionArrays,
        ImmutableList.Builder<Transaction<BlockSnapshot>>[] transactionBuilders) {
        for (BlockSnapshot snapshot : snapshots) {
            // This processes each snapshot to assign them to the correct event in the next area, with the
            // correct builder array entry.
            TRANSACTION_PROCESSOR.apply(transactionBuilders).accept(TRANSACTION_CREATION.apply(snapshot));
        }
        for (int i = 0; i < EVENT_COUNT; i++) {
            // Build each event array
            transactionArrays[i] = transactionBuilders[i].build();
        }
    }

    private static boolean checkCancelledEvents(List<ChangeBlockEvent> blockEvents, ChangeBlockEvent.Post postEvent) {
        boolean noCancelledTransactions = true;
        for (ChangeBlockEvent blockEvent : blockEvents) { // Need to only check if the event is cancelled, If it is, restore
            if (blockEvent.isCancelled()) {
                noCancelledTransactions = false;
                // Don't restore the transactions just yet, since we're just marking them as invalid for now
                for (Transaction<BlockSnapshot> transaction : Lists.reverse(blockEvent.getTransactions())) {
                    transaction.setValid(false);
                }
            }
        }
        if (postEvent.isCancelled()) {
            // Of course, if post is cancelled, just mark all transactions as invalid.
            noCancelledTransactions = false;
            for (Transaction<BlockSnapshot> transaction : postEvent.getTransactions()) {
                transaction.setValid(false);
            }
        }
        return noCancelledTransactions;
    }

    private static void clearInvalidTransactionDrops(PhaseContext<?> context, ChangeBlockEvent.Post postEvent,
        List<Transaction<BlockSnapshot>> invalid) {
        for (Transaction<BlockSnapshot> transaction : postEvent.getTransactions()) {
            if (!transaction.isValid()) {
                invalid.add(transaction);
                // Cancel any block drops performed, avoids any item drops, regardless
                final Location<World> location = transaction.getOriginal().getLocation().orElse(null);
                if (location != null) {
                    final BlockPos pos = VecHelper.toBlockPos(location);
                    context.getBlockItemDropSupplier().removeAllIfNotEmpty(pos);
                    context.getPerBlockEntitySpawnSuppplier().removeAllIfNotEmpty(pos);
                    context.getPerBlockEntitySpawnSuppplier().removeAllIfNotEmpty(pos);
                }
            }
        }
    }

    @SuppressWarnings("rawtypes")
    private static void rollBackTransactions(IPhaseState<?> state, PhaseContext<?> context, List<Transaction<BlockSnapshot>> invalid) {
        // NOW we restore the invalid transactions (remember invalid transactions are from either plugins marking them as invalid
        // or the events were cancelled), again in reverse order of which they were received.
        for (Transaction<BlockSnapshot> transaction : Lists.reverse(invalid)) {
            transaction.getOriginal().restore(true, BlockChangeFlags.NONE);
            if (((IPhaseState) state).tracksBlockSpecificDrops(context)) {
                // Cancel any block drops or harvests for the block change.
                // This prevents unnecessary spawns.
                final Location<World> location = transaction.getOriginal().getLocation().orElse(null);
                if (location != null) {
                    final BlockPos pos = VecHelper.toBlockPos(location);
                    context.getBlockDropSupplier().removeAllIfNotEmpty(pos);
                }
            }
        }
    }

    private static void iterateChangeBlockEvents(ImmutableList<Transaction<BlockSnapshot>>[] transactionArrays, List<ChangeBlockEvent> blockEvents,
        ChangeBlockEvent[] mainEvents) {
        for (BlockChange blockChange : BlockChange.values()) {
            if (blockChange == BlockChange.DECAY) { // Decay takes place after.
                continue;
            }
            if (!transactionArrays[blockChange.ordinal()].isEmpty()) {
                final ChangeBlockEvent event = blockChange.createEvent(Sponge.getCauseStackManager().getCurrentCause(), transactionArrays[blockChange.ordinal()]);
                mainEvents[blockChange.ordinal()] = event;
                SpongeImpl.postEvent(event);
                blockEvents.add(event);
            }
        }
        if (!transactionArrays[BlockChange.DECAY.ordinal()].isEmpty()) { // Needs to be placed into iterateChangeBlockEvents
            final ChangeBlockEvent event = BlockChange.DECAY.createEvent(Sponge.getCauseStackManager().getCurrentCause(), transactionArrays[BlockChange.DECAY.ordinal()]);
            mainEvents[BlockChange.DECAY.ordinal()] = event;
            SpongeImpl.postEvent(event);
            blockEvents.add(event);
        }
    }

    private static boolean performBlockAdditions(List<Transaction<BlockSnapshot>> transactions, IPhaseState<?> phaseState,
                                                PhaseContext<?> phaseContext, boolean noCancelledTransactions, int currentDepth) {
        // We have to use a proxy so that our pending changes are notified such that any accessors from block
        // classes do not fail on getting the incorrect block state from the IBlockAccess
        for (Transaction<BlockSnapshot> transaction : transactions) {
            noCancelledTransactions = performTransactionProcess(transaction, phaseState, phaseContext, noCancelledTransactions, currentDepth);
        }
        return noCancelledTransactions;
    }

    /**
     * The heart of all that is chaos. If you're reading this... well.. Let me explain it to you..
     * Based on the provided transaction, pulling from the original block and new {@link IBlockState},
     * we can perform physics such as {@link Block#onBlockAdded(net.minecraft.world.World, BlockPos, IBlockState)}
     * and notify neighbors. It is important that this method is replicated based on a combination of
     * {@link net.minecraft.world.World#setBlockState(BlockPos, IBlockState, int)} and
     * {@link Chunk#setBlockState(BlockPos, IBlockState)} as various "physics" and "notification" operations
     * are performed in precise order. This method is utilized in both bulk and non-bulk captures when
     * an event is required to be thrown. The deterministic requirement to know whether a bulk capture
     * is being performed or not is with the provided {@link IPhaseState} itself.
     * @param transaction The transaction to perform
     * @param phaseState The currently working phase state
     * @param phaseContext The currently working phase context
     * @param noCancelledTransactions Whether there's any cancelled transactions
     * @param currentDepth The current processing depth, to avoid stack overflows
     * @return True if the block transaction was successful
     */
    @SuppressWarnings("rawtypes")
    static boolean performTransactionProcess(Transaction<BlockSnapshot> transaction, IPhaseState<?> phaseState, PhaseContext<?> phaseContext,
        boolean noCancelledTransactions, int currentDepth) {
        // Handle custom replacements - these need to get actually set onto the chunk, but ignored as far as tracking
        // goes.
        if (transaction.getCustom().isPresent()) {
            transaction.getFinal().restore(true, BlockChangeFlags.NONE);
        }

        final SpongeBlockSnapshot oldBlockSnapshot = (SpongeBlockSnapshot) transaction.getOriginal();
        final SpongeBlockSnapshot newBlockSnapshot = (SpongeBlockSnapshot) transaction.getFinal();

        // Handle item drops captured
        final Location<World> worldLocation = oldBlockSnapshot.getLocation().orElseThrow(() -> {
            final IllegalStateException exception = new IllegalStateException("BlockSnapshot with Invalid Location");
            PhaseTracker.getInstance().printMessageWithCaughtException("BlockSnapshot does not have a valid location object, usually because the world is unloaded!", "", exception);
            return exception;
        });
        final IMixinWorldServer mixinWorld = (IMixinWorldServer) worldLocation.getExtent();
        final BlockPos pos = VecHelper.toBlockPos(worldLocation);
        performBlockEntitySpawns(phaseState, phaseContext, oldBlockSnapshot, pos);

        final WorldServer world = WorldUtil.asNative(mixinWorld);
        SpongeHooks.logBlockAction(world, oldBlockSnapshot.blockChange, transaction);
        final SpongeBlockChangeFlag changeFlag = oldBlockSnapshot.getChangeFlag();
        final IBlockState originalState = (IBlockState) oldBlockSnapshot.getState();
        final IBlockState newState = (IBlockState) newBlockSnapshot.getState();

        // We call onBlockAdded here for blocks without a TileEntity.
        // MixinChunk#setBlockState will call onBlockAdded for blocks
        // with a TileEntity or when capturing is not being done.
        final Block newBlock = newState.getBlock();
        if (originalState.getBlock() != newBlock && changeFlag.performBlockPhysics() && !SpongeImplHooks.hasBlockTileEntity(newBlock, newState)) {
            newBlock.onBlockAdded(world, pos, newState);
            ((IPhaseState) phaseState).performOnBlockAddedSpawns(phaseContext);
        }

        ((IPhaseState) phaseState).postBlockTransactionApplication(oldBlockSnapshot.blockChange, transaction, phaseContext);

        if (changeFlag.isNotifyClients()) { // Always try to notify clients of the change.
            world.notifyBlockUpdate(pos, originalState, newState, changeFlag.getRawFlag());
        }

        if (changeFlag.updateNeighbors()) { // Notify neighbors only if the change flag allowed it.
            mixinWorld.spongeNotifyNeighborsPostBlockChange(pos, originalState, newState, changeFlag);
        } else if (changeFlag.notifyObservers()) {
            world.updateObservingBlocksAt(pos, newBlock);
        }

        ((IPhaseState) phaseState).performPostBlockNotificationsAndNeighborUpdates(phaseContext, currentDepth + 1);
        return noCancelledTransactions;
    }

    private static void performBlockEntitySpawns(IPhaseState<?> state, PhaseContext<?> phaseContext, SpongeBlockSnapshot oldBlockSnapshot, BlockPos pos) {
        // This is for pre-merged items
        if (state.doesCaptureEntitySpawns() || ((IPhaseState) state).doesCaptureEntityDrops(phaseContext)) {
            phaseContext.getBlockDropSupplier().acceptAndRemoveIfPresent(pos, items -> spawnItemDataForBlockDrops(items, oldBlockSnapshot,
                phaseContext));
            // And this is for un-pre-merged items, these will be EntityItems, not ItemDropDatas.
            phaseContext.getBlockItemDropSupplier().acceptAndRemoveIfPresent(pos, items -> spawnItemEntitiesForBlockDrops(items, oldBlockSnapshot,
                phaseContext));
            // This is for entities actually spawned
            phaseContext.getPerBlockEntitySpawnSuppplier().acceptAndRemoveIfPresent(pos, items -> spawnEntitiesForBlock(items,
                phaseContext));
        }
    }

    private static void spawnItemEntitiesForBlockDrops(Collection<EntityItem> entityItems, BlockSnapshot newBlockSnapshot,
        PhaseContext<?> phaseContext) {
        // Now we can spawn the entity items appropriately
        final List<Entity> itemDrops = entityItems.stream()
                .map(EntityUtil::fromNative)
                .collect(Collectors.toList());
        try (CauseStackManager.StackFrame frame = Sponge.getCauseStackManager().pushCauseFrame()) {
            frame.pushCause(newBlockSnapshot);
            frame.addContext(EventContextKeys.SPAWN_TYPE, SpawnTypes.DROPPED_ITEM);
            final Optional<User> notifier = phaseContext.getNotifier();
            notifier.ifPresent(user -> frame.addContext(EventContextKeys.NOTIFIER, user));
            SpongeCommonEventFactory.callDropItemDestruct(itemDrops, phaseContext);
        }
    }

    public static void spawnItemDataForBlockDrops(Collection<ItemDropData> itemStacks, BlockSnapshot oldBlockSnapshot,
        PhaseContext<?> phaseContext) {
        final Vector3i position = oldBlockSnapshot.getPosition();
        final List<ItemStackSnapshot> itemSnapshots = itemStacks.stream()
                .map(ItemDropData::getStack)
                .map(ItemStackUtil::snapshotOf)
                .collect(Collectors.toList());
        final ImmutableList<ItemStackSnapshot> originalSnapshots = ImmutableList.copyOf(itemSnapshots);
        try (CauseStackManager.StackFrame frame = Sponge.getCauseStackManager().pushCauseFrame()) {
            frame.pushCause(oldBlockSnapshot);
            final DropItemEvent.Pre
                dropItemEventPre =
                SpongeEventFactory.createDropItemEventPre(frame.getCurrentCause(), originalSnapshots, itemSnapshots);
            SpongeImpl.postEvent(dropItemEventPre);
            if (dropItemEventPre.isCancelled()) {
                return;
            }
        }
        Location<World> worldLocation = oldBlockSnapshot.getLocation().get();
        final World world = worldLocation.getExtent();
        final WorldServer worldServer = (WorldServer) world;
        // Now we can spawn the entity items appropriately
        final List<Entity> itemDrops = itemStacks.stream().map(itemStack -> {
                    final net.minecraft.item.ItemStack minecraftStack = itemStack.getStack();
                    float f = 0.5F;
                    double offsetX = worldServer.rand.nextFloat() * f + (1.0F - f) * 0.5D;
                    double offsetY = worldServer.rand.nextFloat() * f + (1.0F - f) * 0.5D;
                    double offsetZ = worldServer.rand.nextFloat() * f + (1.0F - f) * 0.5D;
                    final double x = position.getX() + offsetX;
                    final double y = position.getY() + offsetY;
                    final double z = position.getZ() + offsetZ;
                    EntityItem entityitem = new EntityItem(worldServer, x, y, z, minecraftStack);
                    entityitem.setDefaultPickupDelay();
                    return entityitem;
                })
                .map(EntityUtil::fromNative)
                .collect(Collectors.toList());
        try (CauseStackManager.StackFrame frame = Sponge.getCauseStackManager().pushCauseFrame()) {
            frame.pushCause(oldBlockSnapshot);
            frame.addContext(EventContextKeys.SPAWN_TYPE, SpawnTypes.DROPPED_ITEM);
            if(phaseContext.getNotifier().isPresent()) {
                frame.addContext(EventContextKeys.NOTIFIER, phaseContext.getNotifier().get());
            }
            SpongeCommonEventFactory.callDropItemDestruct(itemDrops, phaseContext);
        }
    }

    private static void spawnEntitiesForBlock(Collection<net.minecraft.entity.Entity> entities, PhaseContext<?> phaseContext) {
        // Now we can spawn the entity items appropriately
        final List<Entity> entitiesSpawned = entities.stream()
            .map(EntityUtil::fromNative)
            .collect(Collectors.toList());
        try (CauseStackManager.StackFrame frame = Sponge.getCauseStackManager().pushCauseFrame()) {
            frame.addContext(EventContextKeys.SPAWN_TYPE, SpawnTypes.BLOCK_SPAWNING);
            SpongeCommonEventFactory.callSpawnEntity(entitiesSpawned, phaseContext);
        }
    }

    @SuppressWarnings("rawtypes")
    @Nullable
    private static ChangeBlockEvent.Post throwMultiEventsAndCreatePost(IPhaseState<?> state,
        PhaseContext<?> context, ImmutableList<Transaction<BlockSnapshot>>[] transactionArrays,
        List<ChangeBlockEvent> blockEvents, ChangeBlockEvent[] mainEvents) {
        if (!blockEvents.isEmpty()) {
            final ImmutableList<Transaction<BlockSnapshot>> transactions = transactionArrays[MULTI_CHANGE_INDEX];
            try (StackFrame frame = Sponge.getCauseStackManager().pushCauseFrame()) {
                for (BlockChange blockChange : BlockChange.values()) {
                    final ChangeBlockEvent mainEvent = mainEvents[blockChange.ordinal()];
                    if (mainEvent != null) {
                        frame.pushCause(mainEvent);
                    }
                }
                final ChangeBlockEvent.Post post = ((IPhaseState) state).createChangeBlockPostEvent(context, transactions);
                SpongeImpl.postEvent(post);
                return post;
            }
        }
        return null;
    }

    public static void standardSpawnCapturedEntities(PhaseContext<?> context, StackFrame frame, List<Entity> entities) {
        // Separate experience orbs from other entity drops
        final List<Entity> experience = entities.stream()
            .filter(entity -> entity instanceof ExperienceOrb)
            .collect(Collectors.toList());
        if (!experience.isEmpty()) {
            frame.addContext(EventContextKeys.SPAWN_TYPE, SpawnTypes.EXPERIENCE);
            SpongeCommonEventFactory.callSpawnEntity(experience, context);

        }

        // Now process other entities, this is separate from item drops specifically
        final List<Entity> other = entities.stream()
            .filter(entity -> !(entity instanceof ExperienceOrb))
            .collect(Collectors.toList());
        if (!other.isEmpty()) {
            frame.addContext(EventContextKeys.SPAWN_TYPE, SpawnTypeRegistryModule.ENTITY_DEATH);
            SpongeCommonEventFactory.callSpawnEntity(experience, context);
        }
    }
}<|MERGE_RESOLUTION|>--- conflicted
+++ resolved
@@ -206,30 +206,18 @@
              final PhaseContext<?> phaseContext = context) {
 
             // Add notifier and owner so we don't have to perform lookups during the phases and other processing
-<<<<<<< HEAD
-            chunk.getBlockNotifier(pos)
-                    .ifPresent(phaseContext::notifier);
-=======
             final User blockNotifier = mixinTileEntity.getSpongeNotifier();
             if (blockNotifier != null) {
-                frame.addContext(EventContextKeys.NOTIFIER, blockNotifier);
-                phaseContext.notifier(blockNotifier);
-            }
->>>>>>> 6b43fcd7
+]                phaseContext.notifier(blockNotifier);
+            }
 
             // Allow the tile entity to validate the owner of itself. As long as the tile entity
             // chunk is already loaded and activated, and the tile entity has already loaded
             // the owner of itself.
-<<<<<<< HEAD
-            final Optional<User> blockOwner = mixinTileEntity.getSpongeOwner();
-            blockOwner.ifPresent(phaseContext::owner);
-=======
             final User blockOwner = mixinTileEntity.getSpongeOwner();
             if (blockOwner != null) {
-                frame.addContext(EventContextKeys.OWNER, blockOwner);
                 phaseContext.owner(blockOwner);
             }
->>>>>>> 6b43fcd7
             // Add the block snapshot of the tile entity for caches to avoid creating multiple snapshots during processing
             // This is a lazy evaluating snapshot to avoid the overhead of snapshot creation
 
