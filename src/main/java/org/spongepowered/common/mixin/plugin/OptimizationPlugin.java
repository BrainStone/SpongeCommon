/*
 * This file is part of Sponge, licensed under the MIT License (MIT).
 *
 * Copyright (c) SpongePowered <https://www.spongepowered.org>
 * Copyright (c) contributors
 *
 * Permission is hereby granted, free of charge, to any person obtaining a copy
 * of this software and associated documentation files (the "Software"), to deal
 * in the Software without restriction, including without limitation the rights
 * to use, copy, modify, merge, publish, distribute, sublicense, and/or sell
 * copies of the Software, and to permit persons to whom the Software is
 * furnished to do so, subject to the following conditions:
 *
 * The above copyright notice and this permission notice shall be included in
 * all copies or substantial portions of the Software.
 *
 * THE SOFTWARE IS PROVIDED "AS IS", WITHOUT WARRANTY OF ANY KIND, EXPRESS OR
 * IMPLIED, INCLUDING BUT NOT LIMITED TO THE WARRANTIES OF MERCHANTABILITY,
 * FITNESS FOR A PARTICULAR PURPOSE AND NONINFRINGEMENT. IN NO EVENT SHALL THE
 * AUTHORS OR COPYRIGHT HOLDERS BE LIABLE FOR ANY CLAIM, DAMAGES OR OTHER
 * LIABILITY, WHETHER IN AN ACTION OF CONTRACT, TORT OR OTHERWISE, ARISING FROM,
 * OUT OF OR IN CONNECTION WITH THE SOFTWARE OR THE USE OR OTHER DEALINGS IN
 * THE SOFTWARE.
 */
package org.spongepowered.common.mixin.plugin;

import com.google.common.collect.ImmutableMap;
import org.spongepowered.asm.lib.tree.ClassNode;
import org.spongepowered.asm.mixin.extensibility.IMixinConfigPlugin;
import org.spongepowered.asm.mixin.extensibility.IMixinInfo;
import org.spongepowered.common.SpongeImpl;
import org.spongepowered.common.config.category.OptimizationCategory;
import org.spongepowered.common.config.type.GlobalConfig;

import java.util.List;
import java.util.Map;
import java.util.Set;
import java.util.function.Function;

public class OptimizationPlugin implements IMixinConfigPlugin {

    @Override
    public void onLoad(String mixinPackage) {
    }

    @Override
    public String getRefMapperConfig() {
        return null;
    }

    @Override
    public boolean shouldApplyMixin(String targetClassName, String mixinClassName) {
        final GlobalConfig globalConfig = SpongeImpl.getGlobalConfig().getConfig();
        if (globalConfig.getModules().useOptimizations()) {
            return mixinEnabledMappings.get(mixinClassName).apply(globalConfig.getOptimizations());
        }
        return false;
    }

    @Override
    public void acceptTargets(Set<String> myTargets, Set<String> otherTargets) {
    }

    @Override
    public List<String> getMixins() {
        return null;
    }

    @Override
    public void preApply(String targetClassName, ClassNode targetClass, String mixinClassName, IMixinInfo mixinInfo) {
    }

    @Override
    public void postApply(String targetClassName, ClassNode targetClass, String mixinClassName, IMixinInfo mixinInfo) {
    }

    // So that any additional optimizations can be added in succession.
    private static final Map<String, Function<OptimizationCategory, Boolean>> mixinEnabledMappings = ImmutableMap.<String, Function<OptimizationCategory, Boolean >> builder()
            .put("org.spongepowered.common.mixin.optimization.world.MixinWorld_Lighting",
                    OptimizationCategory::useIgnoreUloadedChunkLightingPatch)
            .put("org.spongepowered.common.mixin.optimization.world.MixinWorldServer_Lighting",
                    OptimizationCategory::useIgnoreUloadedChunkLightingPatch)
            .put("org.spongepowered.common.mixin.optimization.world.gen.MixinChunkProviderServer_Chunk_Cache",
                    OptimizationCategory::isUseCachedChunkMap)
            .put("org.spongepowered.common.mixin.optimization.world.MixinChunk_Chunk_Cache",
                    OptimizationCategory::isUseCachedChunkMap)
<<<<<<< HEAD
            .put("org.spongepowered.common.mixin.optimization.MixinSpongeImplHooks_Item_Pre_Merge",
                    OptimizationCategory::doDropsPreMergeItemDrops)
            .put("org.spongepowered.common.mixin.optimization.MixinWorldServer_Explosion",
                    (module) -> true) // TODO the velocity changes need to be sent to the client
            .put("org.spongepowered.common.mixin.optimization.MixinExplosion_Explosion",
                    (module) -> true) // TODO the velocity changes need to be sent to the client

=======
            .put("org.spongepowered.common.mixin.optimization.entity.MixinEntityTameable_Cached_Owner",
                    OptimizationCategory::useCacheTameableOwners)
>>>>>>> 0f6464db
            .build();

}<|MERGE_RESOLUTION|>--- conflicted
+++ resolved
@@ -84,18 +84,14 @@
                     OptimizationCategory::isUseCachedChunkMap)
             .put("org.spongepowered.common.mixin.optimization.world.MixinChunk_Chunk_Cache",
                     OptimizationCategory::isUseCachedChunkMap)
-<<<<<<< HEAD
             .put("org.spongepowered.common.mixin.optimization.MixinSpongeImplHooks_Item_Pre_Merge",
                     OptimizationCategory::doDropsPreMergeItemDrops)
             .put("org.spongepowered.common.mixin.optimization.MixinWorldServer_Explosion",
                     (module) -> true) // TODO the velocity changes need to be sent to the client
             .put("org.spongepowered.common.mixin.optimization.MixinExplosion_Explosion",
                     (module) -> true) // TODO the velocity changes need to be sent to the client
-
-=======
             .put("org.spongepowered.common.mixin.optimization.entity.MixinEntityTameable_Cached_Owner",
                     OptimizationCategory::useCacheTameableOwners)
->>>>>>> 0f6464db
             .build();
 
 }