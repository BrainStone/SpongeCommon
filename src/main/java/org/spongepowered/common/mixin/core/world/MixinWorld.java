--- conflicted
+++ resolved
@@ -123,16 +123,8 @@
 import org.spongepowered.common.SpongeImpl;
 import org.spongepowered.common.block.BlockUtil;
 import org.spongepowered.common.block.SpongeBlockSnapshotBuilder;
-<<<<<<< HEAD
+import org.spongepowered.common.data.type.SpongeTileEntityType;
 import org.spongepowered.common.entity.EntityUtil;
-=======
-import org.spongepowered.common.config.SpongeConfig;
-import org.spongepowered.common.config.type.WorldConfig;
-import org.spongepowered.common.data.type.SpongeTileEntityType;
-import org.spongepowered.common.event.CauseTracker;
-import org.spongepowered.common.event.SpongeCommonEventFactory;
-import org.spongepowered.common.interfaces.IMixinChunk;
->>>>>>> fa68f774
 import org.spongepowered.common.interfaces.entity.IMixinEntity;
 import org.spongepowered.common.interfaces.entity.player.IMixinEntityPlayer;
 import org.spongepowered.common.interfaces.world.IMixinWorld;
@@ -853,9 +845,6 @@
         entity.updateRidden();
     }
 
-<<<<<<< HEAD
-    /*********************** TIMINGS ***********************/
-=======
     @Redirect(method = "addTileEntity", at = @At(value = "INVOKE", target = "Ljava/util/List;add(Ljava/lang/Object;)Z", ordinal = 1, remap = false))
     public boolean onAddTileEntity(List<net.minecraft.tileentity.TileEntity> list, Object tile) {
         if (!this.isRemote && !canTileUpdate((net.minecraft.tileentity.TileEntity) tile)) {
@@ -865,15 +854,6 @@
         return list.add((net.minecraft.tileentity.TileEntity) tile);
     }
 
-    @Redirect(method = "addTileEntities", at = @At(value = "INVOKE", target = "Ljava/util/List;add(Ljava/lang/Object;)Z", ordinal = 1, remap = false))
-    public boolean onAddTileEntities(List<net.minecraft.tileentity.TileEntity> list, Object tile) {
-        if (!this.isRemote && !canTileUpdate((net.minecraft.tileentity.TileEntity) tile)) {
-            return false;
-        }
-
-        return list.add((net.minecraft.tileentity.TileEntity) tile);
-    }
-
     private boolean canTileUpdate(net.minecraft.tileentity.TileEntity tile) {
         TileEntity spongeTile = (TileEntity) tile;
         if (spongeTile.getType() != null && !((SpongeTileEntityType) spongeTile.getType()).canTick()) {
@@ -882,8 +862,8 @@
 
         return true;
     }
-    /**************************** TRACKER AND TIMINGS ****************************************/
->>>>>>> fa68f774
+
+    /*********************** TIMINGS ***********************/
 
     /**
      * @author blood
