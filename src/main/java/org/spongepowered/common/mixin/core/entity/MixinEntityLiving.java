--- conflicted
+++ resolved
@@ -88,45 +88,8 @@
     @Shadow public abstract void setLeashedToEntity(net.minecraft.entity.Entity entityIn, boolean sendAttachNotification);
     @Shadow protected abstract void initEntityAI();
 
-<<<<<<< HEAD
-    public boolean isAiEnabled() {
-        return !isAIDisabled();
-    }
-
-    public void setAiEnabled(boolean aiEnabled) {
-        setNoAI(!aiEnabled);
-    }
-
-    public boolean isLeashed() {
-        return getLeashedToEntity() != null;
-    }
-
-    public void setLeashed(boolean leashed) {
-        throw new UnsupportedOperationException(); // TODO
-    }
-
-    public Optional<Entity> getLeashHolder() {
-        return Optional.ofNullable((Entity) getLeashedToEntity());
-    }
-
-    public void setLeashHolder(@Nullable Entity entity) {
-        setLeashedToEntity((net.minecraft.entity.Entity) entity, true);
-    }
-
-    public boolean getCanPickupItems() {
-        return this.canPickUpLoot;
-    }
-
-    public void setCanPickupItems(boolean canPickupItems) {
-        this.canPickUpLoot = canPickupItems;
-    }
-
-    @Redirect(method = "<init>", at = @At(value = "INVOKE", target = "Lnet/minecraft/entity/EntityLiving;initEntityAI()V"))
-    public void onInitAi(EntityLiving this$0) {
-=======
     @Inject(method = "<init>", at = @At(value = "RETURN"))
     public void onConstruct(CallbackInfo ci) {
->>>>>>> 55b98897
         ((IMixinEntityAITasks) this.tasks).setOwner((EntityLiving) (Object) this);
         ((IMixinEntityAITasks) this.tasks).setType(GoalTypes.NORMAL);
         ((IMixinEntityAITasks) this.targetTasks).setOwner((EntityLiving) (Object) this);
