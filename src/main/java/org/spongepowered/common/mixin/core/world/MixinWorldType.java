/*
 * This file is part of Sponge, licensed under the MIT License (MIT).
 *
 * Copyright (c) SpongePowered <https://www.spongepowered.org>
 * Copyright (c) contributors
 *
 * Permission is hereby granted, free of charge, to any person obtaining a copy
 * of this software and associated documentation files (the "Software"), to deal
 * in the Software without restriction, including without limitation the rights
 * to use, copy, modify, merge, publish, distribute, sublicense, and/or sell
 * copies of the Software, and to permit persons to whom the Software is
 * furnished to do so, subject to the following conditions:
 *
 * The above copyright notice and this permission notice shall be included in
 * all copies or substantial portions of the Software.
 *
 * THE SOFTWARE IS PROVIDED "AS IS", WITHOUT WARRANTY OF ANY KIND, EXPRESS OR
 * IMPLIED, INCLUDING BUT NOT LIMITED TO THE WARRANTIES OF MERCHANTABILITY,
 * FITNESS FOR A PARTICULAR PURPOSE AND NONINFRINGEMENT. IN NO EVENT SHALL THE
 * AUTHORS OR COPYRIGHT HOLDERS BE LIABLE FOR ANY CLAIM, DAMAGES OR OTHER
 * LIABILITY, WHETHER IN AN ACTION OF CONTRACT, TORT OR OTHERWISE, ARISING FROM,
 * OUT OF OR IN CONNECTION WITH THE SOFTWARE OR THE USE OR OTHER DEALINGS IN
 * THE SOFTWARE.
 */
package org.spongepowered.common.mixin.core.world;

import com.google.common.base.Objects;
import com.google.gson.JsonParseException;
import com.google.gson.JsonParser;
import com.typesafe.config.ConfigRenderOptions;
import net.minecraft.world.WorldServer;
import net.minecraft.world.WorldType;
import net.minecraft.world.biome.BiomeProvider;
import net.minecraft.world.chunk.IChunkGenerator;
import net.minecraft.world.gen.ChunkProviderSettings;
import net.minecraft.world.gen.FlatGeneratorInfo;
import ninja.leaping.configurate.hocon.HoconConfigurationLoader;
import org.spongepowered.api.data.DataContainer;
import org.spongepowered.api.data.MemoryDataContainer;
import org.spongepowered.api.data.translator.ConfigurateTranslator;
import org.spongepowered.api.util.annotation.NonnullByDefault;
import org.spongepowered.api.world.GeneratorType;
import org.spongepowered.api.world.World;
import org.spongepowered.api.world.gen.BiomeGenerator;
import org.spongepowered.api.world.gen.WorldGenerator;
import org.spongepowered.asm.mixin.Final;
import org.spongepowered.asm.mixin.Mixin;
import org.spongepowered.asm.mixin.Shadow;
import org.spongepowered.common.SpongeImpl;
import org.spongepowered.common.data.util.DataQueries;
import org.spongepowered.common.interfaces.world.IMixinWorldProvider;
import org.spongepowered.common.interfaces.world.IMixinWorldType;
import org.spongepowered.common.util.persistence.JsonTranslator;
import org.spongepowered.common.world.gen.SpongeGenerationPopulator;
import org.spongepowered.common.world.gen.SpongeWorldGenerator;

import java.io.BufferedWriter;
import java.io.StringWriter;
import java.util.Optional;

@NonnullByDefault
@Mixin(WorldType.class)
public abstract class MixinWorldType implements GeneratorType, IMixinWorldType {

    @Shadow @Final private String worldType;
    @Shadow @Final private int worldTypeId;

    @Override
    public String getId() {
        return this.worldType;
    }

    @Override
    public String getName() {
        return this.worldType;
    }

    @Override
    public DataContainer getGeneratorSettings() {
        // Minecraft stores the generator settings as a string. For the flat
        // world, they use a custom format, for WorldType.CUSTOMIZED they use
        // a serialized JSON string
        if ((Object) this == WorldType.FLAT) {
            String defaultSettings = FlatGeneratorInfo.getDefaultFlatGenerator().toString();
            return new MemoryDataContainer().set(DataQueries.WORLD_CUSTOM_SETTINGS, defaultSettings);
        }
        if ((Object) this == WorldType.CUSTOMIZED) {
            // They easiest way to go from ChunkProviderSettings to
            // DataContainer
            // is via json and NBT
            try {
                String jsonString = ChunkProviderSettings.Factory.jsonToFactory("").toString();
                return JsonTranslator.translateFrom(new JsonParser().parse(jsonString).getAsJsonObject());
            } catch (JsonParseException | IllegalStateException e) {
                AssertionError error = new AssertionError("Failed to parse default settings of CUSTOMIZED world type");
                error.initCause(e);
                throw error;
            }
        }
        return new MemoryDataContainer();
    }

    @Override
    public WorldGenerator createGenerator(World world) {
        return this.createGeneratorFromString(world, "");
    }

    @Override
    public SpongeWorldGenerator createGenerator(World world, DataContainer settings) {
        // Minecraft uses a string for world generator settings
        // This string can be a JSON string, or be a string of a custom format

        // Try to convert to custom format
        Optional<String> optCustomSettings = settings.getString(DataQueries.WORLD_CUSTOM_SETTINGS);
        if (optCustomSettings.isPresent()) {
            return this.createGeneratorFromString(world, optCustomSettings.get());
        }

        final StringWriter writer = new StringWriter();
        try {
            HoconConfigurationLoader.builder().setRenderOptions(ConfigRenderOptions.concise().setJson(true))
                    .setSink(() -> new BufferedWriter(writer)).build().save(ConfigurateTranslator.instance().translateData(settings));
        } catch (Exception e) {
            SpongeImpl.getLogger().warn("Failed to convert settings contained in [" + settings + "] for type [" + this + "] for world [" + world +
                    "].", e);
        }

        return this.createGeneratorFromString(world, writer.toString());
    }

    @Override
    public SpongeWorldGenerator createGeneratorFromString(World world, String settings) {
        final net.minecraft.world.World mcWorld = (net.minecraft.world.World) world;
<<<<<<< HEAD
        final IChunkGenerator chunkGenerator = ((IMixinWorldProvider) mcWorld.provider).createChunkGenerator(settings);
        final BiomeProvider biomeProvider = mcWorld.provider.biomeProvider;
=======
        final IChunkProvider chunkProvider = ((IMixinWorldProvider) mcWorld.provider).createChunkGenerator(settings);
        final WorldChunkManager chunkManager = mcWorld.provider.getWorldChunkManager();
>>>>>>> 30b0b9c0
        return new SpongeWorldGenerator((net.minecraft.world.World) world,
                (BiomeGenerator) biomeProvider,
                SpongeGenerationPopulator.of((WorldServer) world, chunkGenerator));
    }

    @Override
    public int hashCode() {
        final int prime = 31;
        int result = 1;
        result = prime * result + this.getName().hashCode();
        result = prime * result + this.worldTypeId;
        return result;
    }

    @Override
    public boolean equals(Object obj) {
        if (!(obj instanceof WorldType)) {
            return false;
        }

        final WorldType other = (WorldType) obj;
        return this.getName().equals(other.getWorldTypeName()) && this.worldTypeId == other.getWorldTypeID();
    }

    @Override
    public String toString() {
        return Objects.toStringHelper(this)
                .add("id", getId())
                .add("name", getName())
                .add("settings", getGeneratorSettings())
                .toString();
    }
}<|MERGE_RESOLUTION|>--- conflicted
+++ resolved
@@ -32,6 +32,7 @@
 import net.minecraft.world.WorldType;
 import net.minecraft.world.biome.BiomeProvider;
 import net.minecraft.world.chunk.IChunkGenerator;
+import net.minecraft.world.chunk.IChunkProvider;
 import net.minecraft.world.gen.ChunkProviderSettings;
 import net.minecraft.world.gen.FlatGeneratorInfo;
 import ninja.leaping.configurate.hocon.HoconConfigurationLoader;
@@ -130,14 +131,10 @@
 
     @Override
     public SpongeWorldGenerator createGeneratorFromString(World world, String settings) {
-        final net.minecraft.world.World mcWorld = (net.minecraft.world.World) world;
-<<<<<<< HEAD
+        net.minecraft.world.World mcWorld = (net.minecraft.world.World) world;
+
         final IChunkGenerator chunkGenerator = ((IMixinWorldProvider) mcWorld.provider).createChunkGenerator(settings);
         final BiomeProvider biomeProvider = mcWorld.provider.biomeProvider;
-=======
-        final IChunkProvider chunkProvider = ((IMixinWorldProvider) mcWorld.provider).createChunkGenerator(settings);
-        final WorldChunkManager chunkManager = mcWorld.provider.getWorldChunkManager();
->>>>>>> 30b0b9c0
         return new SpongeWorldGenerator((net.minecraft.world.World) world,
                 (BiomeGenerator) biomeProvider,
                 SpongeGenerationPopulator.of((WorldServer) world, chunkGenerator));
