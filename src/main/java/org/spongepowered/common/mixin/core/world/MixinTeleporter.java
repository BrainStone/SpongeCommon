--- conflicted
+++ resolved
@@ -24,19 +24,14 @@
  */
 package org.spongepowered.common.mixin.core.world;
 
-import com.flowpowered.math.vector.Vector3i;
 import com.google.common.base.MoreObjects;
 import it.unimi.dsi.fastutil.longs.Long2ObjectMap;
-import net.minecraft.block.BlockPortal;
-import net.minecraft.block.state.IBlockState;
 import net.minecraft.block.state.pattern.BlockPattern;
 import net.minecraft.entity.Entity;
 import net.minecraft.entity.player.EntityPlayerMP;
 import net.minecraft.init.Blocks;
 import net.minecraft.util.EnumFacing;
 import net.minecraft.util.math.BlockPos;
-import net.minecraft.util.math.ChunkPos;
-import net.minecraft.util.math.MathHelper;
 import net.minecraft.world.Teleporter;
 import net.minecraft.world.WorldServer;
 import org.spongepowered.api.event.entity.MoveEntityEvent;
@@ -48,17 +43,10 @@
 import org.spongepowered.asm.mixin.Mixin;
 import org.spongepowered.asm.mixin.Overwrite;
 import org.spongepowered.asm.mixin.Shadow;
-import org.spongepowered.asm.mixin.injection.At;
-import org.spongepowered.asm.mixin.injection.Inject;
-import org.spongepowered.asm.mixin.injection.callback.CallbackInfo;
-<<<<<<< HEAD
-=======
 import org.spongepowered.common.event.tracking.PhaseTracker;
 import org.spongepowered.common.event.tracking.phase.entity.InvokingTeleporterContext;
-import org.spongepowered.common.interfaces.world.IMixinLocation;
->>>>>>> 67be7d7b
-import org.spongepowered.common.interfaces.world.IMixinTeleporter;
-import org.spongepowered.common.interfaces.world.ServerWorldBridge;
+import org.spongepowered.common.bridge.world.TeleporterBridge;
+import org.spongepowered.common.bridge.world.ServerWorldBridge;
 import org.spongepowered.common.registry.type.world.PortalAgentRegistryModule;
 import org.spongepowered.common.util.VecHelper;
 
@@ -66,9 +54,9 @@
 import java.util.Random;
 
 @Mixin(Teleporter.class)
-public class MixinTeleporter implements PortalAgent, IMixinTeleporter {
-
-    private boolean isVanilla;
+public class MixinTeleporter implements TeleporterBridge {
+
+    private boolean isVanilla = this.getClass().getName().startsWith("net.minecraft.");
     private int searchRadius = 128;
     private int creationRadius = 16;
     private boolean createNetherPortal = true;
@@ -77,33 +65,6 @@
     @Shadow @Final private WorldServer world;
     @Shadow @Final private Random random;
     @Shadow @Final private Long2ObjectMap<Teleporter.PortalPosition> destinationCoordinateCache;
-
-    @Inject(method = "<init>", at = @At("RETURN"))
-    private void onConstruct(WorldServer worldIn, CallbackInfo ci) {
-        this.isVanilla = this.getClass().getName().startsWith("net.minecraft.");
-    }
-
-    @Override
-    public int getSearchRadius() {
-        return this.searchRadius;
-    }
-
-    @Override
-    public PortalAgent setSearchRadius(int radius) {
-        this.searchRadius = radius;
-        return this;
-    }
-
-    @Override
-    public int getCreationRadius() {
-        return this.creationRadius;
-    }
-
-    @Override
-    public PortalAgent setCreationRadius(int radius) {
-        this.creationRadius = radius;
-        return this;
-    }
 
     /**
      * @author blood - May 21st, 2016
@@ -150,19 +111,6 @@
         }
     }
 
-    @Override
-    public Optional<Location<World>> findOrCreatePortal(Location<World> targetLocation) {
-        Optional<Location<World>> foundTeleporter = this.findPortal(targetLocation);
-        if (!foundTeleporter.isPresent()) {
-            if (this.createPortal(targetLocation).isPresent()) {
-                return this.findPortal(targetLocation);
-            }
-            return Optional.empty();
-        }
-
-        return foundTeleporter;
-    }
-
     /**
      * @author blood - May 21st, 2016
      *
@@ -174,71 +122,17 @@
     @Overwrite
     public boolean placeInExistingPortal(Entity entityIn, float rotationYaw) {
         org.spongepowered.api.entity.Entity spongeEntity = (org.spongepowered.api.entity.Entity) entityIn;
-        Optional<Location<World>> location = this.findPortal(spongeEntity.getLocation());
+        Optional<Location<World>> location = ((PortalAgent) this).findPortal(spongeEntity.getLocation());
         if (location.isPresent()) {
             // last minute adjustments for portal exit
-            this.handleEntityPortalExit(entityIn, location.get(), rotationYaw);
+            this.impl$handleEntityPortalExit(entityIn, location.get(), rotationYaw);
             return true;
         }
 
         return false;
     }
 
-    @Override
-    public Optional<Location<World>> findPortal(Location<World> searchLocation) {
-        double closest = -1.0D;
-        boolean addToCache = true;
-        BlockPos portalPosition = BlockPos.ORIGIN;
-        // Sponge - use the chunk coords instead of block coords
-        Vector3i chunkPosition = searchLocation.getChunkPosition();
-        long targetPosition = ChunkPos.asLong(chunkPosition.getX(), chunkPosition.getZ());
-
-        if (this.destinationCoordinateCache.containsKey(targetPosition)) {
-            Teleporter.PortalPosition teleporter$portalposition = this.destinationCoordinateCache.get(targetPosition);
-            closest = 0.0D;
-            portalPosition = teleporter$portalposition;
-            teleporter$portalposition.lastUpdateTime = this.world.getTotalWorldTime();
-            addToCache = false;
-        } else {
-            BlockPos blockSearchPosition = VecHelper.toBlockPos(searchLocation);
-
-            for (int i1 = -this.searchRadius; i1 <= this.searchRadius; ++i1) {
-                BlockPos blockpos2;
-
-                for (int j1 = -this.searchRadius; j1 <= this.searchRadius; ++j1) {
-                    for (BlockPos blockpos1 =
-                         blockSearchPosition.add(i1, this.world.getActualHeight() - 1 - blockSearchPosition.getY(), j1); blockpos1
-                                    .getY() >= 0; blockpos1 = blockpos2) {
-                        blockpos2 = blockpos1.down();
-
-                        if (this.world.getBlockState(blockpos1).getBlock() == Blocks.PORTAL) {
-                            while (this.world.getBlockState(blockpos2 = blockpos1.down()).getBlock() == Blocks.PORTAL) {
-                                blockpos1 = blockpos2;
-                            }
-
-                            double distance = blockpos1.distanceSq(blockSearchPosition);
-
-                            if (closest < 0.0D || distance < closest) {
-                                closest = distance;
-                                portalPosition = blockpos1;
-                            }
-                        }
-                    }
-                }
-            }
-        }
-
-        if (closest >= 0.0D) {
-            if (addToCache) {
-                this.destinationCoordinateCache.put(targetPosition, ((Teleporter) (Object) this).new PortalPosition(portalPosition, this.world.getTotalWorldTime()));
-            }
-
-            return Optional.of(new Location<>(searchLocation.getExtent(), VecHelper.toVector3d(portalPosition)));
-        }
-        return Optional.empty();
-    }
-
-    private void handleEntityPortalExit(Entity entityIn, Location<World> portalLocation, float rotationYaw) {
+    private void impl$handleEntityPortalExit(Entity entityIn, Location<World> portalLocation, float rotationYaw) {
         BlockPos blockPos = VecHelper.toBlockPos(portalLocation);
         double xTarget = portalLocation.getX() + 0.5D;
         double yTarget;
@@ -299,228 +193,34 @@
      */
     @Overwrite
     public boolean makePortal(Entity entityIn) {
-        return this.createPortal(((org.spongepowered.api.entity.Entity) entityIn).getLocation()).isPresent();
-
-    }
-
-    @Override
-    public Optional<Location<World>> createPortal(Location<World> toLocation) {
-        return this.createTeleporter(toLocation);
-    }
-
-    private Optional<Location<World>> createTeleporter(Location<World> nearLocation) {
-<<<<<<< HEAD
-//        ServerWorldBridge spongeWorld = (ServerWorldBridge) nearLocation.getExtent();
-//        final PhaseTracker causeTracker = PhaseTracker.getInstance();
-//        if (plugin) {
-//            Cause teleportCause = Cause.of(NamedCause.source(this));
-//            if (causeTracker.getCurrentCause() != null) {
-//                teleportCause = teleportCause.merge(causeTracker.getCurrentCause());
-//            }
-//            causeTracker.addCause(teleportCause);
-//            causeTracker.setSpecificCapture(true);
-//        }
-=======
->>>>>>> 67be7d7b
-        double closest = -1.0D;
-        int xNearTarget = nearLocation.getBlockX();
-        int yNearTarget = nearLocation.getBlockY();
-        int zNearTarget = nearLocation.getBlockZ();
-        int xAdjustedTarget = xNearTarget;
-        int yAdjustedTarget = yNearTarget;
-        int zAdjustedTarget = zNearTarget;
-        int direction = 0;
-        int dirOffset = this.random.nextInt(4);
-        BlockPos.MutableBlockPos blockpos$mutableblockpos = new BlockPos.MutableBlockPos();
-
-        for (int j2 = xNearTarget - this.creationRadius; j2 <= xNearTarget + this.creationRadius; ++j2) {
-            double d1 = j2 + 0.5D - nearLocation.getBlockX();
-
-            for (int l2 = zNearTarget - this.creationRadius; l2 <= zNearTarget + this.creationRadius; ++l2) {
-                double d2 = l2 + 0.5D - nearLocation.getBlockZ();
-                label142:
-
-                for (int j3 = this.world.getActualHeight() - 1; j3 >= 0; --j3) {
-                    if (this.world.isAirBlock(blockpos$mutableblockpos.setPos(j2, j3, l2))) {
-                        while (j3 > 0 && this.world.isAirBlock(blockpos$mutableblockpos.setPos(j2, j3 - 1, l2))) {
-                            --j3;
-                        }
-
-                        for (int k3 = dirOffset; k3 < dirOffset + 4; ++k3) {
-                            int l3 = k3 % 2;
-                            int i4 = 1 - l3;
-
-                            if (k3 % 4 >= 2) {
-                                l3 = -l3;
-                                i4 = -i4;
-                            }
-
-                            for (int j4 = 0; j4 < 3; ++j4) {
-                                for (int k4 = 0; k4 < 4; ++k4) {
-                                    for (int l4 = -1; l4 < 4; ++l4) {
-                                        int i5 = j2 + (k4 - 1) * l3 + j4 * i4;
-                                        int j5 = j3 + l4;
-                                        int k5 = l2 + (k4 - 1) * i4 - j4 * l3;
-                                        blockpos$mutableblockpos.setPos(i5, j5, k5);
-
-                                        if (l4 < 0 && !this.world.getBlockState(blockpos$mutableblockpos).getMaterial()
-                                                .isSolid() || l4 >= 0 && !this.world.isAirBlock(blockpos$mutableblockpos)) {
-                                            continue label142;
-                                        }
-                                    }
-                                }
-                            }
-
-                            double d5 = j3 + 0.5D - nearLocation.getBlockY();
-                            double distance = d1 * d1 + d5 * d5 + d2 * d2;
-
-                            if (closest < 0.0D || distance < closest) {
-                                closest = distance;
-                                xAdjustedTarget = j2;
-                                yAdjustedTarget = j3;
-                                zAdjustedTarget = l2;
-                                direction = k3 % 4;
-                            }
-                        }
-                    }
-                }
-            }
-        }
-
-        if (closest < 0.0D) {
-            for (int l5 = xNearTarget - this.creationRadius; l5 <= xNearTarget + this.creationRadius; ++l5) {
-                double d3 = l5 + 0.5D - nearLocation.getBlockX();
-
-                for (int j6 = zNearTarget - this.creationRadius; j6 <= zNearTarget + this.creationRadius; ++j6) {
-                    double d4 = j6 + 0.5D - nearLocation.getBlockZ();
-                    label562:
-
-                    for (int i7 = this.world.getActualHeight() - 1; i7 >= 0; --i7) {
-                        if (this.world.isAirBlock(blockpos$mutableblockpos.setPos(l5, i7, j6))) {
-                            while (i7 > 0 && this.world.isAirBlock(blockpos$mutableblockpos.setPos(l5, i7 - 1, j6))) {
-                                --i7;
-                            }
-
-                            for (int k7 = dirOffset; k7 < dirOffset + 2; ++k7) {
-                                int j8 = k7 % 2;
-                                int j9 = 1 - j8;
-
-                                for (int j10 = 0; j10 < 4; ++j10) {
-                                    for (int j11 = -1; j11 < 4; ++j11) {
-                                        int j12 = l5 + (j10 - 1) * j8;
-                                        int i13 = i7 + j11;
-                                        int j13 = j6 + (j10 - 1) * j9;
-                                        blockpos$mutableblockpos.setPos(j12, i13, j13);
-
-                                        if (j11 < 0 && !this.world.getBlockState(blockpos$mutableblockpos).getMaterial()
-                                                .isSolid() || j11 >= 0 && !this.world.isAirBlock(blockpos$mutableblockpos)) {
-                                            continue label562;
-                                        }
-                                    }
-                                }
-
-                                double d6 = i7 + 0.5D - nearLocation.getBlockY();
-                                double distance = d3 * d3 + d6 * d6 + d4 * d4;
-
-                                if (closest < 0.0D || distance < closest) {
-                                    closest = distance;
-                                    xAdjustedTarget = l5;
-                                    yAdjustedTarget = i7;
-                                    zAdjustedTarget = j6;
-                                    direction = k7 % 2;
-                                }
-                            }
-                        }
-                    }
-                }
-            }
-        }
-
-        int xFinalTarget = xAdjustedTarget;
-        int yFinalTarget = yAdjustedTarget;
-        int zFinalTarget = zAdjustedTarget;
-        int targetDirection = direction % 2;
-        int targetDirOffset = 1 - targetDirection;
-
-        if (direction % 4 >= 2) {
-            targetDirection = -targetDirection;
-            targetDirOffset = -targetDirOffset;
-        }
-
-        if (closest < 0.0D) {
-            yAdjustedTarget = MathHelper.clamp(yAdjustedTarget, 70, this.world.getActualHeight() - 10);
-            yFinalTarget = yAdjustedTarget;
-
-            for (int j7 = -1; j7 <= 1; ++j7) {
-                for (int l7 = 1; l7 < 3; ++l7) {
-                    for (int k8 = -1; k8 < 3; ++k8) {
-                        int k9 = xFinalTarget + (l7 - 1) * targetDirection + j7 * targetDirOffset;
-                        int k10 = yFinalTarget + k8;
-                        int k11 = zFinalTarget + (l7 - 1) * targetDirOffset - j7 * targetDirection;
-                        boolean flag = k8 < 0;
-                        this.world.setBlockState(new BlockPos(k9, k10, k11),
-                                flag ? Blocks.OBSIDIAN.getDefaultState() : Blocks.AIR.getDefaultState());
-                    }
-                }
-            }
-        }
-
-        IBlockState iblockstate = Blocks.PORTAL.getDefaultState().withProperty(BlockPortal.AXIS, targetDirection != 0 ? EnumFacing.Axis.X : EnumFacing.Axis.Z);
-
-        for (int i8 = 0; i8 < 4; ++i8) {
-            for (int l8 = 0; l8 < 4; ++l8) {
-                for (int l9 = -1; l9 < 4; ++l9) {
-                    int l10 = xFinalTarget + (l8 - 1) * targetDirection;
-                    int l11 = yFinalTarget + l9;
-                    int k12 = zFinalTarget + (l8 - 1) * targetDirOffset;
-                    boolean flag1 = l8 == 0 || l8 == 3 || l9 == -1 || l9 == 3;
-                    this.world.setBlockState(new BlockPos(l10, l11, k12), flag1 ? Blocks.OBSIDIAN.getDefaultState() : iblockstate, 2);
-                }
-            }
-
-            for (int i9 = 0; i9 < 4; ++i9) {
-                for (int i10 = -1; i10 < 4; ++i10) {
-                    int i11 = xFinalTarget + (i9 - 1) * targetDirection;
-                    int i12 = yFinalTarget + i10;
-                    int l12 = zFinalTarget + (i9 - 1) * targetDirOffset;
-                    BlockPos blockpos = new BlockPos(i11, i12, l12);
-                    this.world.neighborChanged(blockpos, this.world.getBlockState(blockpos).getBlock(), blockpos);
-                }
-            }
-        }
-
-        return Optional.of(new Location<>((World) this.world, new Vector3i(xFinalTarget, yFinalTarget, zFinalTarget)));
-    }
-
-    @Override
-    public void removePortalPositionFromCache(Long portalPosition) {
+        return ((PortalAgent) this).createPortal(((org.spongepowered.api.entity.Entity) entityIn).getLocation()).isPresent();
+
+    }
+
+    @Override
+    public void bridge$removePortalPositionFromCache(Long portalPosition) {
         this.destinationCoordinateCache.remove(portalPosition);
     }
 
     @Override
-    public void setPortalAgentType(PortalAgentType type) {
+    public void bridge$setPortalAgentType(PortalAgentType type) {
         this.portalAgentType = type;
     }
 
     @Override
-    public PortalAgentType getType() {
-        return this.portalAgentType;
-    }
-
-    @Override
-    public void setNetherPortalType(boolean isNetherPortal) {
+    public void bridge$setNetherPortalType(boolean isNetherPortal) {
         this.createNetherPortal = isNetherPortal;
     }
 
     @Override
-    public void placeEntity(net.minecraft.world.World world, Entity entity, float yaw) {
+    public void bridge$placeEntity(net.minecraft.world.World world, Entity entity, float yaw) {
         boolean didPort;
 
         if (entity instanceof EntityPlayerMP) {
             this.placeInPortal(entity, yaw);
             didPort = true;
         } else {
-            if (((IMixinWorldServer) this.world).getDimensionId() == 1) {
+            if (((ServerWorldBridge) this.world).bridge$getDimensionId() == 1) {
                 didPort = true;
             } else {
                 didPort = this.placeInExistingPortal(entity, yaw);
@@ -535,7 +235,7 @@
     }
 
     @Override
-    public boolean isVanilla() {
+    public boolean bridge$isVanilla() {
         return this.isVanilla;
     }
 
@@ -546,11 +246,7 @@
                 .add("searchRadius", this.searchRadius)
                 .add("creationRadius", this.creationRadius)
                 .add("world", this.world.getWorldInfo().getWorldName())
-<<<<<<< HEAD
-                .add("dimension", ((ServerWorldBridge) this.world).bridge$getDimensionId())
-=======
-                .add("dimensionId", ((IMixinWorldServer) this.world).getDimensionId())
->>>>>>> 67be7d7b
+                .add("dimensionId", ((ServerWorldBridge) this.world).bridge$getDimensionId())
                 .toString();
     }
 }