/*
 * This file is part of Sponge, licensed under the MIT License (MIT).
 *
 * Copyright (c) SpongePowered <https://www.spongepowered.org>
 * Copyright (c) contributors
 *
 * Permission is hereby granted, free of charge, to any person obtaining a copy
 * of this software and associated documentation files (the "Software"), to deal
 * in the Software without restriction, including without limitation the rights
 * to use, copy, modify, merge, publish, distribute, sublicense, and/or sell
 * copies of the Software, and to permit persons to whom the Software is
 * furnished to do so, subject to the following conditions:
 *
 * The above copyright notice and this permission notice shall be included in
 * all copies or substantial portions of the Software.
 *
 * THE SOFTWARE IS PROVIDED "AS IS", WITHOUT WARRANTY OF ANY KIND, EXPRESS OR
 * IMPLIED, INCLUDING BUT NOT LIMITED TO THE WARRANTIES OF MERCHANTABILITY,
 * FITNESS FOR A PARTICULAR PURPOSE AND NONINFRINGEMENT. IN NO EVENT SHALL THE
 * AUTHORS OR COPYRIGHT HOLDERS BE LIABLE FOR ANY CLAIM, DAMAGES OR OTHER
 * LIABILITY, WHETHER IN AN ACTION OF CONTRACT, TORT OR OTHERWISE, ARISING FROM,
 * OUT OF OR IN CONNECTION WITH THE SOFTWARE OR THE USE OR OTHER DEALINGS IN
 * THE SOFTWARE.
 */
package org.spongepowered.common.mixin.core.data.types;

import net.minecraft.block.BlockWall;
import org.spongepowered.api.CatalogKey;
import org.spongepowered.api.data.type.WallType;
import org.spongepowered.asm.mixin.Implements;
import org.spongepowered.asm.mixin.Interface;
import org.spongepowered.asm.mixin.Intrinsic;
import org.spongepowered.asm.mixin.Mixin;
import org.spongepowered.asm.mixin.Shadow;

import javax.annotation.Nullable;

@Mixin(BlockWall.EnumType.class)
@Implements(@Interface(iface = WallType.class, prefix = "wall$"))
public abstract class MixinBlockWallEnumType {

<<<<<<< HEAD
    @Shadow public abstract String shadow$getTranslationKey();

    public String wall$getId() {
        return "minecraft:" + shadow$getTranslationKey();
=======
    @Shadow public abstract String shadow$getUnlocalizedName();
    @Nullable private CatalogKey key;

    public CatalogKey wall$getKey() {
        if (this.key == null) {
            this.key = CatalogKey.minecraft(this.shadow$getUnlocalizedName());
        }
        return this.key;
>>>>>>> d9ac8a9e
    }

    @Intrinsic
    public String wall$getName() {
        return shadow$getTranslationKey();
    }
}<|MERGE_RESOLUTION|>--- conflicted
+++ resolved
@@ -39,21 +39,14 @@
 @Implements(@Interface(iface = WallType.class, prefix = "wall$"))
 public abstract class MixinBlockWallEnumType {
 
-<<<<<<< HEAD
     @Shadow public abstract String shadow$getTranslationKey();
-
-    public String wall$getId() {
-        return "minecraft:" + shadow$getTranslationKey();
-=======
-    @Shadow public abstract String shadow$getUnlocalizedName();
     @Nullable private CatalogKey key;
 
     public CatalogKey wall$getKey() {
         if (this.key == null) {
-            this.key = CatalogKey.minecraft(this.shadow$getUnlocalizedName());
+            this.key = CatalogKey.minecraft(this.shadow$getTranslationKey());
         }
         return this.key;
->>>>>>> d9ac8a9e
     }
 
     @Intrinsic
