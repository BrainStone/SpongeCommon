/*
 * This file is part of Sponge, licensed under the MIT License (MIT).
 *
 * Copyright (c) SpongePowered <https://www.spongepowered.org>
 * Copyright (c) contributors
 *
 * Permission is hereby granted, free of charge, to any person obtaining a copy
 * of this software and associated documentation files (the "Software"), to deal
 * in the Software without restriction, including without limitation the rights
 * to use, copy, modify, merge, publish, distribute, sublicense, and/or sell
 * copies of the Software, and to permit persons to whom the Software is
 * furnished to do so, subject to the following conditions:
 *
 * The above copyright notice and this permission notice shall be included in
 * all copies or substantial portions of the Software.
 *
 * THE SOFTWARE IS PROVIDED "AS IS", WITHOUT WARRANTY OF ANY KIND, EXPRESS OR
 * IMPLIED, INCLUDING BUT NOT LIMITED TO THE WARRANTIES OF MERCHANTABILITY,
 * FITNESS FOR A PARTICULAR PURPOSE AND NONINFRINGEMENT. IN NO EVENT SHALL THE
 * AUTHORS OR COPYRIGHT HOLDERS BE LIABLE FOR ANY CLAIM, DAMAGES OR OTHER
 * LIABILITY, WHETHER IN AN ACTION OF CONTRACT, TORT OR OTHERWISE, ARISING FROM,
 * OUT OF OR IN CONNECTION WITH THE SOFTWARE OR THE USE OR OTHER DEALINGS IN
 * THE SOFTWARE.
 */
package org.spongepowered.common.mixin.core.entity.item;

import com.flowpowered.math.vector.Vector3d;
import com.google.common.collect.Maps;
import net.minecraft.entity.item.EntityArmorStand;
<<<<<<< HEAD
import net.minecraft.util.math.Rotations;
import org.spongepowered.api.Sponge;
import org.spongepowered.api.data.key.Key;
import org.spongepowered.api.data.key.Keys;
=======
import net.minecraft.util.Rotations;
>>>>>>> 30b0b9c0
import org.spongepowered.api.data.manipulator.DataManipulator;
import org.spongepowered.api.data.manipulator.mutable.entity.BodyPartRotationalData;
import org.spongepowered.api.data.type.BodyPart;
import org.spongepowered.api.data.type.BodyParts;
import org.spongepowered.api.entity.living.ArmorStand;
import org.spongepowered.asm.mixin.Implements;
import org.spongepowered.asm.mixin.Interface;
import org.spongepowered.asm.mixin.Intrinsic;
import org.spongepowered.asm.mixin.Mixin;
import org.spongepowered.asm.mixin.Shadow;
import org.spongepowered.common.data.manipulator.mutable.entity.SpongeBodyPartRotationalData;
import org.spongepowered.common.mixin.core.entity.MixinEntityLivingBase;
import org.spongepowered.common.util.VecHelper;

import java.util.List;
import java.util.Map;

@Mixin(EntityArmorStand.class)
@Implements(@Interface(iface = ArmorStand.class, prefix = "armor$"))
public abstract class MixinEntityArmorStand extends MixinEntityLivingBase implements ArmorStand {

    @Shadow public abstract boolean isSmall();
    @Shadow public Rotations leftArmRotation;
    @Shadow public Rotations rightArmRotation;
    @Shadow public Rotations leftLegRotation;
    @Shadow public Rotations rightLegRotation;

    @Shadow public abstract boolean getShowArms();
    @Shadow public abstract boolean hasNoBasePlate();
    @Shadow public abstract boolean hasNoGravity();
    @Shadow protected abstract void setNoBasePlate(boolean p_175426_1_);
    @Shadow protected abstract void setNoGravity(boolean p_175425_1_);
    @Shadow public abstract void setSmall(boolean p_175420_1_);
    @Shadow public abstract void setShowArms(boolean p_175413_1_);
    @Shadow public abstract Rotations shadow$getHeadRotation();
    @Shadow public abstract Rotations getBodyRotation();

    @Intrinsic
    public boolean armor$isSmall() {
        return this.isSmall();
    }

    @Intrinsic
    public void armor$setSmall(boolean small) {
        this.setSmall(small);
    }

    public boolean armor$doesShowArms() {
        return this.getShowArms();
    }

    @Intrinsic
    public void armor$setShowArms(boolean showArms) {
        this.setShowArms(showArms);
    }

    public boolean armor$hasBasePlate() {
        return !this.hasNoBasePlate();
    }

    public void armor$setHasBasePlate(boolean baseplate) {
        this.setNoBasePlate(!baseplate);
    }

    public boolean armor$hasGravity() {
        return !this.hasNoGravity();
    }

    public void armor$setGravity(boolean gravity) {
        this.setNoGravity(!gravity);
    }

    @Override
    public BodyPartRotationalData getBodyPartRotationalData() {
<<<<<<< HEAD
        Map<Key<?>, Object> values = Maps.newHashMapWithExpectedSize(6);

        values.put(Keys.HEAD_ROTATION, VecHelper.toVector3d(this.shadow$getHeadRotation()));
        values.put(Keys.CHEST_ROTATION, VecHelper.toVector3d(this.getBodyRotation()));
        values.put(Keys.LEFT_ARM_ROTATION, VecHelper.toVector3d(this.leftArmRotation));
        values.put(Keys.RIGHT_ARM_ROTATION, VecHelper.toVector3d(this.rightArmRotation));
        values.put(Keys.LEFT_LEG_ROTATION, VecHelper.toVector3d(this.leftLegRotation));
        values.put(Keys.RIGHT_LEG_ROTATION, VecHelper.toVector3d(this.rightLegRotation));
        Collection<BodyPart> bodyParts = Sponge.getRegistry().getAllOf(BodyPart.class);
        Collection<Vector3d> rotations = Arrays.asList(values.values().toArray(new Vector3d[values.values().size()]));
        values.put(Keys.BODY_ROTATIONS, ArmorStandBodyPartRotationalDataProcessor.zipCollections(bodyParts, rotations));
        return new SpongeBodyPartRotationalData();
=======
        Map<BodyPart, Vector3d> rotations = Maps.newHashMapWithExpectedSize(6);
        rotations.put(BodyParts.HEAD, VecHelper.toVector(this.shadow$getHeadRotation()));
        rotations.put(BodyParts.CHEST, VecHelper.toVector(this.getBodyRotation()));
        rotations.put(BodyParts.LEFT_ARM, VecHelper.toVector(this.leftArmRotation));
        rotations.put(BodyParts.RIGHT_ARM, VecHelper.toVector(this.rightArmRotation));
        rotations.put(BodyParts.LEFT_LEG, VecHelper.toVector(this.leftLegRotation));
        rotations.put(BodyParts.RIGHT_LEG, VecHelper.toVector(this.rightLegRotation));
        return new SpongeBodyPartRotationalData(rotations);
>>>>>>> 30b0b9c0
    }

    @Override
    public void supplyVanillaManipulators(List<DataManipulator<?, ?>> manipulators) {
        super.supplyVanillaManipulators(manipulators);
        manipulators.add(getBodyPartRotationalData());
    }
}<|MERGE_RESOLUTION|>--- conflicted
+++ resolved
@@ -27,14 +27,7 @@
 import com.flowpowered.math.vector.Vector3d;
 import com.google.common.collect.Maps;
 import net.minecraft.entity.item.EntityArmorStand;
-<<<<<<< HEAD
 import net.minecraft.util.math.Rotations;
-import org.spongepowered.api.Sponge;
-import org.spongepowered.api.data.key.Key;
-import org.spongepowered.api.data.key.Keys;
-=======
-import net.minecraft.util.Rotations;
->>>>>>> 30b0b9c0
 import org.spongepowered.api.data.manipulator.DataManipulator;
 import org.spongepowered.api.data.manipulator.mutable.entity.BodyPartRotationalData;
 import org.spongepowered.api.data.type.BodyPart;
@@ -56,7 +49,7 @@
 @Implements(@Interface(iface = ArmorStand.class, prefix = "armor$"))
 public abstract class MixinEntityArmorStand extends MixinEntityLivingBase implements ArmorStand {
 
-    @Shadow public abstract boolean isSmall();
+    @Override @Shadow public abstract boolean isSmall();
     @Shadow public Rotations leftArmRotation;
     @Shadow public Rotations rightArmRotation;
     @Shadow public Rotations leftLegRotation;
@@ -67,8 +60,8 @@
     @Shadow public abstract boolean hasNoGravity();
     @Shadow protected abstract void setNoBasePlate(boolean p_175426_1_);
     @Shadow protected abstract void setNoGravity(boolean p_175425_1_);
-    @Shadow public abstract void setSmall(boolean p_175420_1_);
-    @Shadow public abstract void setShowArms(boolean p_175413_1_);
+    @Override @Shadow public abstract void setSmall(boolean p_175420_1_);
+    @Override @Shadow public abstract void setShowArms(boolean p_175413_1_);
     @Shadow public abstract Rotations shadow$getHeadRotation();
     @Shadow public abstract Rotations getBodyRotation();
 
@@ -109,29 +102,14 @@
 
     @Override
     public BodyPartRotationalData getBodyPartRotationalData() {
-<<<<<<< HEAD
-        Map<Key<?>, Object> values = Maps.newHashMapWithExpectedSize(6);
-
-        values.put(Keys.HEAD_ROTATION, VecHelper.toVector3d(this.shadow$getHeadRotation()));
-        values.put(Keys.CHEST_ROTATION, VecHelper.toVector3d(this.getBodyRotation()));
-        values.put(Keys.LEFT_ARM_ROTATION, VecHelper.toVector3d(this.leftArmRotation));
-        values.put(Keys.RIGHT_ARM_ROTATION, VecHelper.toVector3d(this.rightArmRotation));
-        values.put(Keys.LEFT_LEG_ROTATION, VecHelper.toVector3d(this.leftLegRotation));
-        values.put(Keys.RIGHT_LEG_ROTATION, VecHelper.toVector3d(this.rightLegRotation));
-        Collection<BodyPart> bodyParts = Sponge.getRegistry().getAllOf(BodyPart.class);
-        Collection<Vector3d> rotations = Arrays.asList(values.values().toArray(new Vector3d[values.values().size()]));
-        values.put(Keys.BODY_ROTATIONS, ArmorStandBodyPartRotationalDataProcessor.zipCollections(bodyParts, rotations));
-        return new SpongeBodyPartRotationalData();
-=======
         Map<BodyPart, Vector3d> rotations = Maps.newHashMapWithExpectedSize(6);
-        rotations.put(BodyParts.HEAD, VecHelper.toVector(this.shadow$getHeadRotation()));
-        rotations.put(BodyParts.CHEST, VecHelper.toVector(this.getBodyRotation()));
-        rotations.put(BodyParts.LEFT_ARM, VecHelper.toVector(this.leftArmRotation));
-        rotations.put(BodyParts.RIGHT_ARM, VecHelper.toVector(this.rightArmRotation));
-        rotations.put(BodyParts.LEFT_LEG, VecHelper.toVector(this.leftLegRotation));
-        rotations.put(BodyParts.RIGHT_LEG, VecHelper.toVector(this.rightLegRotation));
+        rotations.put(BodyParts.HEAD, VecHelper.toVector3d(this.shadow$getHeadRotation()));
+        rotations.put(BodyParts.CHEST, VecHelper.toVector3d(this.getBodyRotation()));
+        rotations.put(BodyParts.LEFT_ARM, VecHelper.toVector3d(this.leftArmRotation));
+        rotations.put(BodyParts.RIGHT_ARM, VecHelper.toVector3d(this.rightArmRotation));
+        rotations.put(BodyParts.LEFT_LEG, VecHelper.toVector3d(this.leftLegRotation));
+        rotations.put(BodyParts.RIGHT_LEG, VecHelper.toVector3d(this.rightLegRotation));
         return new SpongeBodyPartRotationalData(rotations);
->>>>>>> 30b0b9c0
     }
 
     @Override
