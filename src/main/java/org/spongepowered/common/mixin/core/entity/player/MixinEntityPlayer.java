--- conflicted
+++ resolved
@@ -236,11 +236,5 @@
                 .type(SpawnTypes.DROPPED_ITEM)
                 .build();
         return ((org.spongepowered.api.world.World) world).spawnEntity((Entity) entity, Cause.of(NamedCause.source(spawnCause)));
-<<<<<<< HEAD
     }*/
-=======
-    }
-
-
->>>>>>> 55b98897
 }