/*
 * This file is part of Sponge, licensed under the MIT License (MIT).
 *
 * Copyright (c) SpongePowered <https://www.spongepowered.org>
 * Copyright (c) contributors
 *
 * Permission is hereby granted, free of charge, to any person obtaining a copy
 * of this software and associated documentation files (the "Software"), to deal
 * in the Software without restriction, including without limitation the rights
 * to use, copy, modify, merge, publish, distribute, sublicense, and/or sell
 * copies of the Software, and to permit persons to whom the Software is
 * furnished to do so, subject to the following conditions:
 *
 * The above copyright notice and this permission notice shall be included in
 * all copies or substantial portions of the Software.
 *
 * THE SOFTWARE IS PROVIDED "AS IS", WITHOUT WARRANTY OF ANY KIND, EXPRESS OR
 * IMPLIED, INCLUDING BUT NOT LIMITED TO THE WARRANTIES OF MERCHANTABILITY,
 * FITNESS FOR A PARTICULAR PURPOSE AND NONINFRINGEMENT. IN NO EVENT SHALL THE
 * AUTHORS OR COPYRIGHT HOLDERS BE LIABLE FOR ANY CLAIM, DAMAGES OR OTHER
 * LIABILITY, WHETHER IN AN ACTION OF CONTRACT, TORT OR OTHERWISE, ARISING FROM,
 * OUT OF OR IN CONNECTION WITH THE SOFTWARE OR THE USE OR OTHER DEALINGS IN
 * THE SOFTWARE.
 */
package org.spongepowered.common.mixin.core.network;

import static org.spongepowered.common.util.SpongeCommonTranslationHelper.t;

import com.flowpowered.math.vector.Vector3d;
import net.minecraft.command.server.CommandBlockLogic;
import net.minecraft.entity.Entity;
import net.minecraft.entity.EntityMinecartCommandBlock;
import net.minecraft.entity.item.EntityItem;
import net.minecraft.entity.item.EntityXPOrb;
import net.minecraft.entity.player.EntityPlayer;
import net.minecraft.entity.player.EntityPlayerMP;
import net.minecraft.entity.projectile.EntityArrow;
<<<<<<< HEAD
import net.minecraft.inventory.Container;
=======
import net.minecraft.inventory.Slot;
>>>>>>> 838d29d0
import net.minecraft.item.Item;
import net.minecraft.item.ItemStack;
import net.minecraft.network.NetHandlerPlayServer;
import net.minecraft.network.NetworkManager;
import net.minecraft.network.Packet;
import net.minecraft.network.PacketBuffer;
import net.minecraft.network.PacketThreadUtil;
import net.minecraft.network.play.client.C02PacketUseEntity;
import net.minecraft.network.play.client.C02PacketUseEntity.Action;
import net.minecraft.network.play.client.C03PacketPlayer;
import net.minecraft.network.play.client.C07PacketPlayerDigging;
import net.minecraft.network.play.client.C08PacketPlayerBlockPlacement;
<<<<<<< HEAD
=======
import net.minecraft.network.play.client.C09PacketHeldItemChange;
import net.minecraft.network.play.client.C0APacketAnimation;
>>>>>>> 838d29d0
import net.minecraft.network.play.client.C0EPacketClickWindow;
import net.minecraft.network.play.client.C10PacketCreativeInventoryAction;
import net.minecraft.network.play.client.C12PacketUpdateSign;
import net.minecraft.network.play.client.C17PacketCustomPayload;
<<<<<<< HEAD
=======
import net.minecraft.network.play.client.C19PacketResourcePackStatus;
import net.minecraft.network.play.server.S02PacketChat;
import net.minecraft.network.play.server.S23PacketBlockChange;
import net.minecraft.network.play.server.S2FPacketSetSlot;
>>>>>>> 838d29d0
import net.minecraft.network.play.server.S38PacketPlayerListItem;
import net.minecraft.server.MinecraftServer;
import net.minecraft.server.management.ItemInWorldManager;
import net.minecraft.server.management.ServerConfigurationManager;
import net.minecraft.tileentity.TileEntity;
import net.minecraft.tileentity.TileEntityCommandBlock;
import net.minecraft.tileentity.TileEntitySign;
import net.minecraft.util.BlockPos;
import net.minecraft.util.ChatComponentTranslation;
import net.minecraft.util.EnumChatFormatting;
import net.minecraft.util.EnumFacing;
import net.minecraft.util.IChatComponent;
import net.minecraft.world.WorldServer;
import org.apache.logging.log4j.Logger;
import org.spongepowered.api.block.BlockSnapshot;
import org.spongepowered.api.block.tileentity.Sign;
import org.spongepowered.api.data.manipulator.mutable.tileentity.SignData;
import org.spongepowered.api.data.value.mutable.ListValue;
import org.spongepowered.api.entity.Transform;
import org.spongepowered.api.entity.living.player.Player;
import org.spongepowered.api.event.SpongeEventFactory;
import org.spongepowered.api.event.block.InteractBlockEvent;
import org.spongepowered.api.event.block.tileentity.ChangeSignEvent;
import org.spongepowered.api.event.cause.Cause;
import org.spongepowered.api.event.cause.NamedCause;
import org.spongepowered.api.event.entity.DisplaceEntityEvent;
import org.spongepowered.api.event.entity.InteractEntityEvent;
import org.spongepowered.api.event.message.MessageEvent;
import org.spongepowered.api.event.network.ClientConnectionEvent;
import org.spongepowered.api.network.PlayerConnection;
import org.spongepowered.api.resourcepack.ResourcePack;
import org.spongepowered.api.text.Text;
import org.spongepowered.api.text.channel.MessageChannel;
import org.spongepowered.api.text.format.TextColors;
import org.spongepowered.api.util.Direction;
import org.spongepowered.api.util.Tristate;
import org.spongepowered.api.world.Location;
import org.spongepowered.api.world.World;
import org.spongepowered.asm.mixin.Final;
import org.spongepowered.asm.mixin.Mixin;
import org.spongepowered.asm.mixin.Overwrite;
import org.spongepowered.asm.mixin.Shadow;
import org.spongepowered.asm.mixin.injection.At;
import org.spongepowered.asm.mixin.injection.Inject;
import org.spongepowered.asm.mixin.injection.Redirect;
import org.spongepowered.asm.mixin.injection.callback.CallbackInfo;
import org.spongepowered.asm.mixin.injection.callback.LocalCapture;
import org.spongepowered.common.SpongeImpl;
import org.spongepowered.common.SpongeImplHooks;
import org.spongepowered.common.entity.player.tab.SpongeTabList;
import org.spongepowered.common.event.tracking.CauseTracker;
import org.spongepowered.common.event.tracking.PhaseContext;
import org.spongepowered.common.event.tracking.phase.TrackingPhases;
import org.spongepowered.common.event.tracking.phase.WorldPhase;
import org.spongepowered.common.interfaces.IMixinContainer;
import org.spongepowered.common.interfaces.IMixinEntityPlayerMP;
import org.spongepowered.common.interfaces.IMixinNetworkManager;
import org.spongepowered.common.interfaces.IMixinPacketResourcePackSend;
import org.spongepowered.common.interfaces.network.IMixinC08PacketPlayerBlockPlacement;
import org.spongepowered.common.interfaces.network.IMixinNetHandlerPlayServer;
import org.spongepowered.common.network.PacketUtil;
import org.spongepowered.common.registry.provider.DirectionFacingProvider;
import org.spongepowered.common.text.SpongeTexts;
import org.spongepowered.common.util.StaticMixinHelper;
import org.spongepowered.common.util.VecHelper;

import java.net.InetSocketAddress;
import java.util.HashMap;
import java.util.Map;
import java.util.Optional;
import java.util.Set;

import javax.annotation.Nullable;

@Mixin(NetHandlerPlayServer.class)
public abstract class MixinNetHandlerPlayServer implements PlayerConnection, IMixinNetHandlerPlayServer {

    private static final String CONTAINER_SLOT_CLICK = "Lnet/minecraft/inventory/Container;slotClick(IIILnet/minecraft/entity/player/EntityPlayer;)Lnet/minecraft/item/ItemStack;";
    private static final String PLAYER_UPDATE_CRAFTING_INVENTORY = "Lnet/minecraft/entity/player/EntityPlayerMP;updateCraftingInventory(Lnet/minecraft/inventory/Container;Ljava/util/List;)V";
    private static final String PLAYER_IS_CHANGING_QUANTITY_FIELD = "Lnet/minecraft/entity/player/EntityPlayerMP;isChangingQuantityOnly:Z";
    private static final String UPDATE_SIGN = "Lnet/minecraft/network/play/client/C12PacketUpdateSign;getLines()[Lnet/minecraft/util/IChatComponent;";
    private static final String HANDLE_CUSTOM_PAYLOAD = "net/minecraft/network/PacketThreadUtil.checkThreadAndEnqueue(Lnet/minecraft/network/Packet;Lnet/minecraft/network/INetHandler;Lnet/minecraft/util/IThreadListener;)V";
    private static final String PLAYER_ATTACK_TARGET_ENTITY = "Lnet/minecraft/entity/player/EntityPlayerMP;attackTargetEntityWithCurrentItem(Lnet/minecraft/entity/Entity;)V";
    private NetHandlerPlayServer netHandlerPlayServer = (NetHandlerPlayServer)(Object) this;

    @Shadow @Final private static Logger logger;
    @Shadow @Final public NetworkManager netManager;
    @Shadow @Final private MinecraftServer serverController;
    @Shadow public EntityPlayerMP playerEntity;

    @Shadow public abstract void sendPacket(final Packet<?> packetIn);
    @Shadow public abstract void kickPlayerFromServer(String reason);

    private boolean justTeleported = false;
    @Nullable private Location<World> lastMoveLocation = null;

    private final Map<String, ResourcePack> sentResourcePacks = new HashMap<>();

    private Long lastPacket;
    // Store the last block right-clicked
    @Nullable private Item lastItem;


    @Override
    public Map<String, ResourcePack> getSentResourcePacks() {
        return this.sentResourcePacks;
    }

    @Override
    public Player getPlayer() {
        return (Player) this.playerEntity;
    }

    @Override
    public InetSocketAddress getAddress() {
        return ((IMixinNetworkManager) this.netManager).getAddress();
    }

    @Override
    public InetSocketAddress getVirtualHost() {
        return ((IMixinNetworkManager) this.netManager).getVirtualHost();
    }

    @Override
    public int getLatency() {
        return this.playerEntity.ping;
    }

    /**
     * @param manager The player network connection
     * @param packet The original packet to be sent
     * @author kashike
     */
    @Redirect(method = "sendPacket(Lnet/minecraft/network/Packet;)V", at = @At(value = "INVOKE", target = "Lnet/minecraft/network/NetworkManager;sendPacket(Lnet/minecraft/network/Packet;)V"))
    public void onSendPacket(NetworkManager manager, Packet<?> packet) {
        manager.sendPacket(this.rewritePacket(packet));
    }

    /**
     * This method wraps packets being sent to perform any additional actions,
     * such as rewriting data in the packet.
     *
     * @param packetIn The original packet to be sent
     * @return The rewritten packet if we performed any changes, or the original
     *     packet if we did not perform any changes
     * @author kashike
     */
    private Packet<?> rewritePacket(final Packet<?> packetIn) {
        // Update the tab list data
        if (packetIn instanceof S38PacketPlayerListItem) {
            // Update the tab list data
            ((SpongeTabList) ((Player) this.playerEntity).getTabList()).updateEntriesOnSend((S38PacketPlayerListItem) packetIn);
        } else if (packetIn instanceof IMixinPacketResourcePackSend) {
            // Store the resource pack for use when processing resource pack statuses
            IMixinPacketResourcePackSend packet = (IMixinPacketResourcePackSend) packetIn;
            this.sentResourcePacks.put(packet.setFakeHash(), packet.getResourcePack());
        }

        return packetIn;
    }

    /**
     * @author Zidane
     *
     * Invoke before {@code System.arraycopy(packetIn.getLines(), 0, tileentitysign.signText, 0, 4);} (line 1156 in source) to call SignChangeEvent.
     * @param packetIn Injected packet param
     * @param ci Info to provide mixin on how to handle the callback
     * @param worldserver Injected world param
     * @param blockpos Injected blockpos param
     * @param tileentity Injected tilentity param
     * @param tileentitysign Injected tileentitysign param
     */
    @Inject(method = "processUpdateSign", at = @At(value = "INVOKE", target = UPDATE_SIGN), cancellable = true, locals = LocalCapture.CAPTURE_FAILSOFT)
    public void callSignChangeEvent(C12PacketUpdateSign packetIn, CallbackInfo ci, WorldServer worldserver, BlockPos blockpos, TileEntity tileentity, TileEntitySign tileentitysign) {
        ci.cancel();
        if (!PacketUtil.processSignPacket(packetIn, ci, tileentitysign, this.playerEntity)) {
            return;
        }
        final Optional<SignData> existingSignData = ((Sign) tileentitysign).get(SignData.class);
        if (!existingSignData.isPresent()) {
            // TODO Unsure if this is the best to do here...
            throw new RuntimeException("Critical error! Sign data not present on sign!");
        }
        final SignData changedSignData = existingSignData.get().copy();
        final ListValue<Text> lines = changedSignData.lines();
        for (int i = 0; i < packetIn.getLines().length; i++) {
            lines.set(i, SpongeTexts.toText(packetIn.getLines()[i]));
        }
        changedSignData.set(lines);
        // I pass changedSignData in here twice to emulate the fact that even-though the current sign data doesn't have the lines from the packet
        // applied, this is what it "is" right now. If the data shown in the world is desired, it can be fetched from Sign.getData
        final ChangeSignEvent event =
                SpongeEventFactory.createChangeSignEvent(Cause.of(NamedCause.source(this.playerEntity)),
                    changedSignData.asImmutable(), changedSignData, (Sign) tileentitysign);
        if (!SpongeImpl.postEvent(event)) {
            ((Sign) tileentitysign).offer(event.getText());
        } else {
            // If cancelled, I set the data back that was fetched from the sign. This means that if its a new sign, the sign will be empty else
            // it will be the text of the sign that was showing in the world
            ((Sign) tileentitysign).offer(existingSignData.get());
        }
        tileentitysign.markDirty();
        worldserver.markBlockForUpdate(blockpos);
    }

    /**
     * @author zml
     *
     * Purpose: replace the logic used for command blocks to make functional
     *
     * @param ci callback
     * @param packetIn method param
     */
    @Inject(method = "processVanilla250Packet", at = @At(value = "INVOKE", shift = At.Shift.AFTER,
            target = HANDLE_CUSTOM_PAYLOAD), cancellable = true)
    public void processCommandBlock(C17PacketCustomPayload packetIn, CallbackInfo ci) {
        if ("MC|AdvCdm".equals(packetIn.getChannelName())) {
            PacketBuffer packetbuffer;
            try {
                if (!this.serverController.isCommandBlockEnabled()) {
                    this.playerEntity.addChatMessage(new ChatComponentTranslation("advMode.notEnabled", new Object[0]));
                    // Sponge: Check permissions for command block usage TODO: Maybe throw an event instead?
                    // } else if (this.playerEntity.canCommandSenderUseCommand(2, "") && this.playerEntity.capabilities.isCreativeMode) {
                } else {
                    packetbuffer = packetIn.getBufferData();

                    try {
                        byte b0 = packetbuffer.readByte();
                        CommandBlockLogic commandblocklogic = null;

                        String permissionCheck = null; // Sponge
                        if (b0 == 0) {
                            TileEntity tileentity = this.playerEntity.worldObj
                                    .getTileEntity(new BlockPos(packetbuffer.readInt(), packetbuffer.readInt(), packetbuffer.readInt()));

                            if (tileentity instanceof TileEntityCommandBlock) {
                                commandblocklogic = ((TileEntityCommandBlock) tileentity).getCommandBlockLogic();
                                permissionCheck = "minecraft.commandblock.edit.block." + commandblocklogic.getName(); // Sponge
                            }
                        } else if (b0 == 1) {
                            Entity entity = this.playerEntity.worldObj.getEntityByID(packetbuffer.readInt());

                            if (entity instanceof EntityMinecartCommandBlock) {
                                commandblocklogic = ((EntityMinecartCommandBlock) entity).getCommandBlockLogic();
                                permissionCheck = "minecraft.commandblock.edit.minecart." + commandblocklogic.getName(); // Sponge
                            }
                            // Sponge begin
                        } else {
                            throw new IllegalArgumentException("Unknown command block type!");
                        }
                        Player spongePlayer = ((Player) this.playerEntity);
                        if (permissionCheck == null || !spongePlayer.hasPermission(permissionCheck)) {
                            spongePlayer.sendMessage(t("You do not have permission to edit this command block!").toBuilder()
                                    .color(TextColors.RED).build());
                            return;
                            // Sponge end
                        }

                        String s1 = packetbuffer.readStringFromBuffer(packetbuffer.readableBytes());
                        boolean flag = packetbuffer.readBoolean();

                        if (commandblocklogic != null) {
                            commandblocklogic.setCommand(s1);
                            commandblocklogic.setTrackOutput(flag);

                            if (!flag) {
                                commandblocklogic.setLastOutput((IChatComponent) null);
                            }

                            commandblocklogic.updateCommand();
                            this.playerEntity.addChatMessage(new ChatComponentTranslation("advMode.setCommand.success", new Object[] {s1}));
                        }
                    } catch (Exception exception1) {
                        logger.error("Couldn\'t set command block", exception1);
                    } finally {
                        packetbuffer.release();
                    }
                /*} else { // Sponge: Give more accurate no permission message
                    this.playerEntity.addChatMessage(new ChatComponentTranslation("advMode.notAllowed", new Object[0]));*/
                }
            } finally {
                ci.cancel();
            }
        }
    }

    @Redirect(method = "processChatMessage", at = @At(value = "INVOKE", target = "org.apache.commons.lang3.StringUtils.normalizeSpace"
            + "(Ljava/lang/String;)Ljava/lang/String;", remap = false))
    public String onNormalizeSpace(String input) {
        return input;
    }

    @Inject(method = "setPlayerLocation(DDDFFLjava/util/Set;)V", at = @At(value = "RETURN"))
    public void setPlayerLocation(double x, double y, double z, float yaw, float pitch, Set<?> relativeSet, CallbackInfo ci) {
        this.justTeleported = true;
    }

    @Inject(method = "processPlayer", at = @At(value = "FIELD", target = "net.minecraft.network.NetHandlerPlayServer.hasMoved:Z", ordinal = 2), cancellable = true)
    public void proccesPlayerMoved(C03PacketPlayer packetIn, CallbackInfo ci) {
        if (packetIn.isMoving() || packetIn.getRotating() && !this.playerEntity.isDead) {
            Player player = (Player) this.playerEntity;
            Vector3d fromrot = player.getRotation();

            // If Sponge used the player's current location, the delta might never be triggered which could be exploited
            Location<World> from = player.getLocation();
            if (this.lastMoveLocation != null) {
                from = this.lastMoveLocation;
            }

            Vector3d torot = new Vector3d(packetIn.getPitch(), packetIn.getYaw(), 0);
            Location<World> to = new Location<>(player.getWorld(), packetIn.getPositionX(), packetIn.getPositionY(), packetIn.getPositionZ());

            // Minecraft sends a 0, 0, 0 position when rotation only update occurs, this needs to be recognized and corrected
            boolean rotationOnly = !packetIn.isMoving() && packetIn.getRotating();
            if (rotationOnly) {
                // Correct the to location so it's not misrepresented to plugins, only when player rotates without moving
                // In this case it's only a rotation update, which isn't related to the to location
                from = player.getLocation();
                to = from;
            }

            // Minecraft does the same with rotation when it's only a positional update
            boolean positionOnly = packetIn.isMoving() && !packetIn.getRotating();
            if (positionOnly) {
                // Correct the new rotation to match the old rotation
                torot = fromrot;
            }

            ((IMixinEntityPlayerMP) this.playerEntity).setVelocityOverride(to.getPosition().sub(from.getPosition()));

            double deltaSquared = to.getPosition().distanceSquared(from.getPosition());
            double deltaAngleSquared = fromrot.distanceSquared(torot);

            // These magic numbers are sad but help prevent excessive lag from this event.
            // eventually it would be nice to not have them
            if (deltaSquared > ((1f / 16) * (1f / 16)) || deltaAngleSquared > (.15f * .15f)) {
                Transform<World> fromTransform = player.getTransform().setLocation(from).setRotation(fromrot);
                Transform<World> toTransform = player.getTransform().setLocation(to).setRotation(torot);
                DisplaceEntityEvent.Move.TargetPlayer event =
                        SpongeEventFactory.createDisplaceEntityEventMoveTargetPlayer(Cause.of(NamedCause.source(player)), fromTransform, toTransform, player);
                SpongeImpl.postEvent(event);
                if (event.isCancelled()) {
                    player.setTransform(fromTransform);
                    this.lastMoveLocation = from;
                    ((IMixinEntityPlayerMP) this.playerEntity).setVelocityOverride(null);
                    ci.cancel();
                } else if (!event.getToTransform().equals(toTransform)) {
                    player.setTransform(event.getToTransform());
                    this.lastMoveLocation = event.getToTransform().getLocation();
                    ((IMixinEntityPlayerMP) this.playerEntity).setVelocityOverride(null);
                    ci.cancel();
                } else if (!from.equals(player.getLocation()) && this.justTeleported) {
                    this.lastMoveLocation = player.getLocation();
                    // Prevent teleports during the move event from causing odd behaviors
                    this.justTeleported = false;
                    ((IMixinEntityPlayerMP) this.playerEntity).setVelocityOverride(null);
                    ci.cancel();
                } else {
                    this.lastMoveLocation = event.getToTransform().getLocation();
                }
            }
        }
    }

    @Redirect(method = "onDisconnect", at = @At(value = "INVOKE",
            target = "Lnet/minecraft/server/management/ServerConfigurationManager;sendChatMsg(Lnet/minecraft/util/IChatComponent;)V"))
    public void onDisconnectHandler(ServerConfigurationManager this$0, IChatComponent component) {
        final Player player = ((Player) this.playerEntity);
        final Text message = SpongeTexts.toText(component);
        final MessageChannel originalChannel = player.getMessageChannel();
        final ClientConnectionEvent.Disconnect event = SpongeImplHooks.createClientConnectionEventDisconnect(
                Cause.of(NamedCause.source(player)), originalChannel, Optional.of(originalChannel), new MessageEvent.MessageFormatter(message),
                player, false
        );
        SpongeImpl.postEvent(event);
        if (!event.isMessageCancelled()) {
            event.getChannel().ifPresent(channel -> channel.send(player, event.getMessage()));
        }
    }

<<<<<<< HEAD
    @Inject(method = "processPlayerBlockPlacement", at = @At("HEAD"), cancellable = true)
    public void injectBlockPlacement(C08PacketPlayerBlockPlacement packetIn, CallbackInfo ci) {
=======
    @Inject(method = "handleResourcePackStatus", at = @At("HEAD"))
    public void onResourcePackStatus(C19PacketResourcePackStatus packet, CallbackInfo ci) {
        String hash = packet.hash;
        ResourcePackStatusEvent.ResourcePackStatus status;
        ResourcePack pack = this.sentResourcePacks.get(hash);
        switch (packet.status) {
            case ACCEPTED:
                status = ResourcePackStatusEvent.ResourcePackStatus.ACCEPTED;
                break;
            case DECLINED:
                status = ResourcePackStatusEvent.ResourcePackStatus.DECLINED;
                break;
            case SUCCESSFULLY_LOADED:
                status = ResourcePackStatusEvent.ResourcePackStatus.SUCCESSFULLY_LOADED;
                break;
            case FAILED_DOWNLOAD:
                status = ResourcePackStatusEvent.ResourcePackStatus.FAILED;
                break;
            default:
                throw new AssertionError();
        }
        if (status.wasSuccessful().isPresent()) {
            this.sentResourcePacks.remove(hash);
        }
        SpongeImpl.postEvent(SpongeEventFactory.createResourcePackStatusEvent(Cause.of(NamedCause.source(SpongeImpl.getGame())), pack,
            (Player)this.playerEntity, status));
    }

    @Inject(method = "processPlayerDigging", at = @At("HEAD"), cancellable = true)
    public void injectDig(C07PacketPlayerDigging packetIn, CallbackInfo ci) {
        if (!MinecraftServer.getServer().isCallingFromMinecraftThread()) {
            StaticMixinHelper.lastPrimaryPacketTick = MinecraftServer.getServer().getTickCounter();
        }
    }

    @Redirect(method = "processPlayerDigging", at = @At(value = "INVOKE", target = "Lnet/minecraft/server/management/ItemInWorldManager;onBlockClicked(Lnet/minecraft/util/BlockPos;Lnet/minecraft/util/EnumFacing;)V"))
    public void handleLeftBlockClick(ItemInWorldManager itemInWorldManager, BlockPos pos, EnumFacing side) {
        Location<World> location = new Location<>((World) this.playerEntity.worldObj, VecHelper.toVector(pos));
        InteractBlockEvent.Primary event = SpongeEventFactory.createInteractBlockEventPrimary(Cause.of(NamedCause.source(this.playerEntity)),
                Optional.empty(), location.createSnapshot(), DirectionFacingProvider.getInstance().getKey(side).get());
        if (SpongeImpl.postEvent(event)) {
            this.playerEntity.playerNetServerHandler.sendPacket(new S23PacketBlockChange(this.playerEntity.worldObj, pos));
            return;
        }

        this.playerEntity.theItemInWorldManager.onBlockClicked(pos, side);
    }

    /**
     * @author blood - April 6th, 2016
     * 
     * Due to all the changes we now do for this packet, it is much easier
     * to read it all with an overwrite. Information detailing on why each change
     * was made can be found in comments below.
     * 
     * @param packetIn The block placement packet
     */
    @Overwrite
    public void processPlayerBlockPlacement(C08PacketPlayerBlockPlacement packetIn) {
>>>>>>> 838d29d0
        // This is a horrible hack needed because the client sends 2 packets on 'right mouse click'
        // aimed at a block. We shouldn't need to get the second packet if the data is handled
        // but we cannot know what the client will do, so we might still get it
        //
        // If the time between packets is small enough, and the 'signature' similar, we discard the
        // second one. This sadly has to remain until Mojang makes their packets saner. :(
        //  -- Grum
        if (!MinecraftServer.getServer().isCallingFromMinecraftThread()) {
            if (packetIn.getPlacedBlockDirection() == 255) {
                if (packetIn.getStack() != null && packetIn.getStack().getItem() == this.lastItem && this.lastPacket != null
                        && ((IMixinC08PacketPlayerBlockPlacement) packetIn).getTimeStamp() - this.lastPacket < 100) {
                    this.lastPacket = null;
                    return;
                }
            } else {
                this.lastItem = packetIn.getStack() == null ? null : packetIn.getStack().getItem();
                this.lastPacket = ((IMixinC08PacketPlayerBlockPlacement) packetIn).getTimeStamp();
            }

            StaticMixinHelper.lastSecondaryPacketTick = MinecraftServer.getServer().getTickCounter();
            PacketThreadUtil.checkThreadAndEnqueue(packetIn, this.netHandlerPlayServer, this.playerEntity.getServerForPlayer());
            return;
        }

        WorldServer worldserver = this.serverController.worldServerForDimension(this.playerEntity.dimension);
        ItemStack itemstack = this.playerEntity.inventory.getCurrentItem();
        boolean flag = false;
        BlockPos blockpos = packetIn.getPosition();
        EnumFacing enumfacing = EnumFacing.getFront(packetIn.getPlacedBlockDirection());
        this.playerEntity.markPlayerActive();
        boolean result = true;

        if (packetIn.getPlacedBlockDirection() == 255) {
            if (itemstack == null) {
                return;
            }

            InteractBlockEvent.Secondary event =
                    SpongeCommonEventFactory.callInteractBlockEventSecondary(Cause.of(NamedCause.source(this.playerEntity)),
                            Optional.empty(), BlockSnapshot.NONE, Direction.NONE);
            if (event.isCancelled() && event.getUseItemResult() != Tristate.TRUE) {
                return;
            }

            this.playerEntity.theItemInWorldManager.tryUseItem(this.playerEntity, worldserver, itemstack);
        } else if (blockpos.getY() < this.serverController.getBuildLimit() - 1
                || enumfacing != EnumFacing.UP && blockpos.getY() < this.serverController.getBuildLimit()) {
            if (this.playerEntity.getDistanceSq((double) blockpos.getX() + 0.5D, (double) blockpos.getY() + 0.5D,
                    (double) blockpos.getZ() + 0.5D) < 64.0D && !this.serverController.isBlockProtected(worldserver, blockpos, this.playerEntity)
                    && worldserver.getWorldBorder().contains(blockpos)) {
                result = this.playerEntity.theItemInWorldManager.activateBlockOrUseItem(this.playerEntity, worldserver, itemstack, blockpos,
                        enumfacing, packetIn.getPlacedBlockOffsetX(), packetIn.getPlacedBlockOffsetY(), packetIn.getPlacedBlockOffsetZ());
            }

            flag = true;
        } else {
            ChatComponentTranslation chatcomponenttranslation =
                    new ChatComponentTranslation("build.tooHigh", new Object[] {Integer.valueOf(this.serverController.getBuildLimit())});
            chatcomponenttranslation.getChatStyle().setColor(EnumChatFormatting.RED);
            this.playerEntity.playerNetServerHandler.sendPacket(new S02PacketChat(chatcomponenttranslation));
            flag = true;
        }

        if (flag) {
            this.playerEntity.playerNetServerHandler.sendPacket(new S23PacketBlockChange(worldserver, blockpos));
            this.playerEntity.playerNetServerHandler.sendPacket(new S23PacketBlockChange(worldserver, blockpos.offset(enumfacing)));
        }

        itemstack = this.playerEntity.inventory.getCurrentItem();

        if (itemstack != null && itemstack.stackSize == 0) {
            this.playerEntity.inventory.mainInventory[this.playerEntity.inventory.currentItem] = null;
            itemstack = null;
        }

        if (itemstack == null || itemstack.getMaxItemUseDuration() == 0) {
            this.playerEntity.isChangingQuantityOnly = true;
            this.playerEntity.inventory.mainInventory[this.playerEntity.inventory.currentItem] =
                    ItemStack.copyItemStack(this.playerEntity.inventory.mainInventory[this.playerEntity.inventory.currentItem]);
            Slot slot = this.playerEntity.openContainer.getSlotFromInventory(this.playerEntity.inventory, this.playerEntity.inventory.currentItem);
            this.playerEntity.openContainer.detectAndSendChanges();
            this.playerEntity.isChangingQuantityOnly = false;

            // if cancelled, force client itemstack update
            if (!ItemStack.areItemStacksEqual(this.playerEntity.inventory.getCurrentItem(), packetIn.getStack()) || !result) {
                this.sendPacket(new S2FPacketSetSlot(this.playerEntity.openContainer.windowId, slot.slotNumber,
                        this.playerEntity.inventory.getCurrentItem()));
            }
        }
    }

    @Redirect(method = "processPlayer", at = @At(value = "INVOKE", target = "Lnet/minecraft/entity/player/EntityPlayerMP;onUpdateEntity()V"))
    private void onPlayerUpdate(EntityPlayerMP playerEntity) {
        final CauseTracker causeTracker = ((IMixinEntityPlayerMP) playerEntity).getMixinWorld().getCauseTracker();
        causeTracker.switchToPhase(TrackingPhases.WORLD, WorldPhase.Tick.PLAYER, PhaseContext.start()
                .add(NamedCause.source(playerEntity))
                .addCaptures()
                .complete());
        playerEntity.onUpdateEntity();
        causeTracker.completePhase();
    }

    @Redirect(method = "processClickWindow", at = @At(value = "INVOKE", target = CONTAINER_SLOT_CLICK))
    private ItemStack onBeforeSlotClick(Container container, int slotId, int usedButton, int clickMode, EntityPlayer player) {
        ((IMixinContainer) this.playerEntity.openContainer).setCaptureInventory(true);
        return container.slotClick(slotId, usedButton, clickMode, player);
    }

    @Inject(method = "processClickWindow", at = @At(value = "INVOKE", target = PLAYER_UPDATE_CRAFTING_INVENTORY, shift = At.Shift.AFTER))
    public void onAfterSecondUpdateCraftingInventory(C0EPacketClickWindow packetIn, CallbackInfo ci) {
        ((IMixinContainer) this.playerEntity.openContainer).setCaptureInventory(false);
    }

    @Inject(method = "processClickWindow", at = @At(value = "FIELD", target = PLAYER_IS_CHANGING_QUANTITY_FIELD, shift = At.Shift.AFTER, ordinal = 1))
    public void onThirdUpdateCraftingInventory(C0EPacketClickWindow packetIn, CallbackInfo ci) {
        ((IMixinContainer) this.playerEntity.openContainer).setCaptureInventory(false);
    }

    @Inject(method = "processCreativeInventoryAction", at = @At(value = "HEAD"))
    public void onProcessCreativeInventoryActionHead(C10PacketCreativeInventoryAction packetIn, CallbackInfo ci) {
        ((IMixinContainer) this.playerEntity.inventoryContainer).setCaptureInventory(true);
    }

    @Inject(method = "processCreativeInventoryAction", at = @At(value = "RETURN"))
    public void onProcessCreativeInventoryActionReturn(C10PacketCreativeInventoryAction packetIn, CallbackInfo ci) {
        ((IMixinContainer) this.playerEntity.inventoryContainer).setCaptureInventory(false);
    }

    /**
     * @author blood - April 5th, 2016
     *
     * Due to all the changes we now do for this packet, it is much easier
     * to read it all with an overwrite. Information detailing on why each change
     * was made can be found in comments below.
     *
     * @param packetIn The entity use packet
     */
    @Overwrite
    public void processUseEntity(C02PacketUseEntity packetIn) {
        // All packets received by server are handled first on the Netty Thread
        if (!MinecraftServer.getServer().isCallingFromMinecraftThread()) {
            if (packetIn.getAction() == Action.INTERACT) {
                // This is a horrible hack needed because the client sends 2 packets on 'right mouse click'
                // aimed at any entity that is not an armor stand. We shouldn't need the INTERACT packet as the
                // INTERACT_AT packet contains the same data but also includes a hitVec.
                return;
            } else { // queue packet for main thread
                PacketThreadUtil.checkThreadAndEnqueue(packetIn, this.netHandlerPlayServer, this.playerEntity.getServerForPlayer());
                return;
            }
        }

        WorldServer worldserver = this.serverController.worldServerForDimension(this.playerEntity.dimension);
        Entity entity = packetIn.getEntityFromWorld(worldserver);
        this.playerEntity.markPlayerActive();

        if (entity != null) {
            boolean flag = this.playerEntity.canEntityBeSeen(entity);
            double d0 = 36.0D; // 6 blocks

            if (!flag) {
                d0 = 9.0D; // 1.5 blocks
            }

            if (this.playerEntity.getDistanceSqToEntity(entity) < d0) {
                // Since we ignore any packet that has hitVec set to null, we can safely ignore this check
                // if (packetIn.getAction() == C02PacketUseEntity.Action.INTERACT) {
                //    this.playerEntity.interactWith(entity);
                // } else
                if (packetIn.getAction() == C02PacketUseEntity.Action.INTERACT_AT) {
                    InteractEntityEvent.Secondary event = SpongeEventFactory.createInteractEntityEventSecondary(
                            Cause.of(NamedCause.source(this.playerEntity)), Optional.of(VecHelper.toVector(packetIn.getHitVec())), (org.spongepowered.api.entity.Entity) entity);
                        SpongeImpl.postEvent(event);
                        if (!event.isCancelled()) {
                            // If INTERACT_AT returns a false result, we assume this packet was meant for interactWith
                            if (!entity.interactAt(this.playerEntity, packetIn.getHitVec())) {
                                this.playerEntity.interactWith(entity);
                            }
                        }
                } else if (packetIn.getAction() == C02PacketUseEntity.Action.ATTACK) {
                    if (entity instanceof EntityItem || entity instanceof EntityXPOrb || entity instanceof EntityArrow || entity == this.playerEntity) {
                        this.kickPlayerFromServer("Attempting to attack an invalid entity");
                        this.serverController.logWarning("Player " + this.playerEntity.getName() + " tried to attack an invalid entity");
                        return;
                    }

                    if (entity instanceof Player && !((World) this.playerEntity.worldObj).getProperties().isPVPEnabled()) {
                        return; // PVP is disabled, ignore
                    }

                    InteractEntityEvent.Primary event = SpongeEventFactory.createInteractEntityEventPrimary(
                        Cause.of(NamedCause.source(this.playerEntity)), packetIn.getHitVec() == null ? Optional.empty() : Optional.of(VecHelper.toVector(packetIn.getHitVec())), (org.spongepowered.api.entity.Entity) entity);
                    SpongeImpl.postEvent(event);
                    if (!event.isCancelled()) {
                        this.playerEntity.attackTargetEntityWithCurrentItem(entity);
                    }
                }
            }
        }
    }

    // Format disconnection message properly, causes weird messages with our console colors
    // Also see https://bugs.mojang.com/browse/MC-59535
    @Redirect(method = "onDisconnect(Lnet/minecraft/util/IChatComponent;)V", at = @At(value = "INVOKE",
            target = "Ljava/lang/StringBuilder;append(Ljava/lang/Object;)Ljava/lang/StringBuilder;", ordinal = 0, remap = false))
    private StringBuilder onDisconnectReasonToString(StringBuilder builder, Object reason) {
        return builder.append(SpongeTexts.toLegacy((IChatComponent) reason));
    }

    @Inject(method = "handleAnimation", at = @At(value = "HEAD"))
    public void onProcessAnimationHead(C0APacketAnimation packetIn, CallbackInfo ci) {
        if (!MinecraftServer.getServer().isCallingFromMinecraftThread()) {
            StaticMixinHelper.lastAnimationPacketTick = MinecraftServer.getServer().getTickCounter();
            StaticMixinHelper.lastAnimationPlayer = this.playerEntity;
        }
    }
}<|MERGE_RESOLUTION|>--- conflicted
+++ resolved
@@ -35,11 +35,8 @@
 import net.minecraft.entity.player.EntityPlayer;
 import net.minecraft.entity.player.EntityPlayerMP;
 import net.minecraft.entity.projectile.EntityArrow;
-<<<<<<< HEAD
 import net.minecraft.inventory.Container;
-=======
 import net.minecraft.inventory.Slot;
->>>>>>> 838d29d0
 import net.minecraft.item.Item;
 import net.minecraft.item.ItemStack;
 import net.minecraft.network.NetHandlerPlayServer;
@@ -52,22 +49,16 @@
 import net.minecraft.network.play.client.C03PacketPlayer;
 import net.minecraft.network.play.client.C07PacketPlayerDigging;
 import net.minecraft.network.play.client.C08PacketPlayerBlockPlacement;
-<<<<<<< HEAD
-=======
 import net.minecraft.network.play.client.C09PacketHeldItemChange;
 import net.minecraft.network.play.client.C0APacketAnimation;
->>>>>>> 838d29d0
 import net.minecraft.network.play.client.C0EPacketClickWindow;
 import net.minecraft.network.play.client.C10PacketCreativeInventoryAction;
 import net.minecraft.network.play.client.C12PacketUpdateSign;
 import net.minecraft.network.play.client.C17PacketCustomPayload;
-<<<<<<< HEAD
-=======
 import net.minecraft.network.play.client.C19PacketResourcePackStatus;
 import net.minecraft.network.play.server.S02PacketChat;
 import net.minecraft.network.play.server.S23PacketBlockChange;
 import net.minecraft.network.play.server.S2FPacketSetSlot;
->>>>>>> 838d29d0
 import net.minecraft.network.play.server.S38PacketPlayerListItem;
 import net.minecraft.server.MinecraftServer;
 import net.minecraft.server.management.ItemInWorldManager;
@@ -448,37 +439,6 @@
         }
     }
 
-<<<<<<< HEAD
-    @Inject(method = "processPlayerBlockPlacement", at = @At("HEAD"), cancellable = true)
-    public void injectBlockPlacement(C08PacketPlayerBlockPlacement packetIn, CallbackInfo ci) {
-=======
-    @Inject(method = "handleResourcePackStatus", at = @At("HEAD"))
-    public void onResourcePackStatus(C19PacketResourcePackStatus packet, CallbackInfo ci) {
-        String hash = packet.hash;
-        ResourcePackStatusEvent.ResourcePackStatus status;
-        ResourcePack pack = this.sentResourcePacks.get(hash);
-        switch (packet.status) {
-            case ACCEPTED:
-                status = ResourcePackStatusEvent.ResourcePackStatus.ACCEPTED;
-                break;
-            case DECLINED:
-                status = ResourcePackStatusEvent.ResourcePackStatus.DECLINED;
-                break;
-            case SUCCESSFULLY_LOADED:
-                status = ResourcePackStatusEvent.ResourcePackStatus.SUCCESSFULLY_LOADED;
-                break;
-            case FAILED_DOWNLOAD:
-                status = ResourcePackStatusEvent.ResourcePackStatus.FAILED;
-                break;
-            default:
-                throw new AssertionError();
-        }
-        if (status.wasSuccessful().isPresent()) {
-            this.sentResourcePacks.remove(hash);
-        }
-        SpongeImpl.postEvent(SpongeEventFactory.createResourcePackStatusEvent(Cause.of(NamedCause.source(SpongeImpl.getGame())), pack,
-            (Player)this.playerEntity, status));
-    }
 
     @Inject(method = "processPlayerDigging", at = @At("HEAD"), cancellable = true)
     public void injectDig(C07PacketPlayerDigging packetIn, CallbackInfo ci) {
@@ -491,7 +451,7 @@
     public void handleLeftBlockClick(ItemInWorldManager itemInWorldManager, BlockPos pos, EnumFacing side) {
         Location<World> location = new Location<>((World) this.playerEntity.worldObj, VecHelper.toVector(pos));
         InteractBlockEvent.Primary event = SpongeEventFactory.createInteractBlockEventPrimary(Cause.of(NamedCause.source(this.playerEntity)),
-                Optional.empty(), location.createSnapshot(), DirectionFacingProvider.getInstance().getKey(side).get());
+            Optional.empty(), location.createSnapshot(), DirectionFacingProvider.getInstance().getKey(side).get());
         if (SpongeImpl.postEvent(event)) {
             this.playerEntity.playerNetServerHandler.sendPacket(new S23PacketBlockChange(this.playerEntity.worldObj, pos));
             return;
@@ -502,16 +462,15 @@
 
     /**
      * @author blood - April 6th, 2016
-     * 
+     *
      * Due to all the changes we now do for this packet, it is much easier
      * to read it all with an overwrite. Information detailing on why each change
      * was made can be found in comments below.
-     * 
+     *
      * @param packetIn The block placement packet
      */
     @Overwrite
     public void processPlayerBlockPlacement(C08PacketPlayerBlockPlacement packetIn) {
->>>>>>> 838d29d0
         // This is a horrible hack needed because the client sends 2 packets on 'right mouse click'
         // aimed at a block. We shouldn't need to get the second packet if the data is handled
         // but we cannot know what the client will do, so we might still get it
