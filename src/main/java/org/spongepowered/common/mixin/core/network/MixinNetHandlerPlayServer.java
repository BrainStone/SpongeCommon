--- conflicted
+++ resolved
@@ -426,17 +426,6 @@
             (Player)this.playerEntity, status));
     }
 
-<<<<<<< HEAD
-    @Inject(method = "sendPacket", at = @At("HEAD"))
-    public void onResourcePackSend(Packet<?> packet, CallbackInfo ci) {
-        if (packet instanceof IMixinPacketResourcePackSend) {
-            IMixinPacketResourcePackSend p = (IMixinPacketResourcePackSend) packet;
-            this.sentResourcePacks.put(p.setFakeHash(), p.getResourcePack());
-        }
-    }
-
-=======
->>>>>>> 1b7aa37a
     @Inject(method = "processPlayerBlockPlacement", at = @At("HEAD"), cancellable = true)
     public void injectBlockPlacement(C08PacketPlayerBlockPlacement packetIn, CallbackInfo ci) {
         // This is a horrible hack needed because the client sends 2 packets on 'right mouse click'
