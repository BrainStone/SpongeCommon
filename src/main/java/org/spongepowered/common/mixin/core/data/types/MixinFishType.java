/*
 * This file is part of Sponge, licensed under the MIT License (MIT).
 *
 * Copyright (c) SpongePowered <https://www.spongepowered.org>
 * Copyright (c) contributors
 *
 * Permission is hereby granted, free of charge, to any person obtaining a copy
 * of this software and associated documentation files (the "Software"), to deal
 * in the Software without restriction, including without limitation the rights
 * to use, copy, modify, merge, publish, distribute, sublicense, and/or sell
 * copies of the Software, and to permit persons to whom the Software is
 * furnished to do so, subject to the following conditions:
 *
 * The above copyright notice and this permission notice shall be included in
 * all copies or substantial portions of the Software.
 *
 * THE SOFTWARE IS PROVIDED "AS IS", WITHOUT WARRANTY OF ANY KIND, EXPRESS OR
 * IMPLIED, INCLUDING BUT NOT LIMITED TO THE WARRANTIES OF MERCHANTABILITY,
 * FITNESS FOR A PARTICULAR PURPOSE AND NONINFRINGEMENT. IN NO EVENT SHALL THE
 * AUTHORS OR COPYRIGHT HOLDERS BE LIABLE FOR ANY CLAIM, DAMAGES OR OTHER
 * LIABILITY, WHETHER IN AN ACTION OF CONTRACT, TORT OR OTHERWISE, ARISING FROM,
 * OUT OF OR IN CONNECTION WITH THE SOFTWARE OR THE USE OR OTHER DEALINGS IN
 * THE SOFTWARE.
 */
package org.spongepowered.common.mixin.core.data.types;

import net.minecraft.item.ItemFishFood;
import org.spongepowered.api.CatalogKey;
import org.spongepowered.api.data.type.CookedFish;
import org.spongepowered.api.data.type.Fish;
import org.spongepowered.api.text.translation.Translation;
import org.spongepowered.asm.mixin.Final;
import org.spongepowered.asm.mixin.Mixin;
import org.spongepowered.asm.mixin.Shadow;
import org.spongepowered.common.SpongeImpl;
import org.spongepowered.common.text.translation.SpongeTranslation;

import java.util.Optional;

import javax.annotation.Nullable;

@Mixin(ItemFishFood.FishType.class)
public abstract class MixinFishType implements Fish {

    @Shadow @Final private String translationKey;
    @Final @Shadow private boolean cookable;

    private Translation translation;
    @Nullable private CatalogKey key;

    @Override
<<<<<<< HEAD
    public String getId() {
        return "minecraft:raw." + this.translationKey;
=======
    public CatalogKey getKey() {
        if (this.key == null) {
            this.key = CatalogKey.minecraft("raw." + this.unlocalizedName);
        }
        return this.key;
>>>>>>> d9ac8a9e
    }

    @Override
    public String getName() {
        return this.translationKey;
    }

    @Override
    public Optional<CookedFish> getCookedFish() {
        if (this.cookable) {
            final Optional<CookedFish> optional = SpongeImpl.getRegistry().getType(CookedFish.class, "cooked." + this.translationKey);
            if (optional.isPresent()) {
                return optional;
            }
        }
        return Optional.empty();
    }

    @Override
    public Translation getTranslation() {
        // Maybe move this to a @Inject at the end of the constructor
        if (this.translation == null) {
            this.translation = new SpongeTranslation("item.fish." + this.translationKey + ".raw.name");
        }
        return this.translation;
    }

}<|MERGE_RESOLUTION|>--- conflicted
+++ resolved
@@ -49,16 +49,11 @@
     @Nullable private CatalogKey key;
 
     @Override
-<<<<<<< HEAD
-    public String getId() {
-        return "minecraft:raw." + this.translationKey;
-=======
     public CatalogKey getKey() {
         if (this.key == null) {
-            this.key = CatalogKey.minecraft("raw." + this.unlocalizedName);
+            this.key = CatalogKey.minecraft("raw." + this.translationKey);
         }
         return this.key;
->>>>>>> d9ac8a9e
     }
 
     @Override
