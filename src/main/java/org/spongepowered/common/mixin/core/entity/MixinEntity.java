/*
 * This file is part of Sponge, licensed under the MIT License (MIT).
 *
 * Copyright (c) SpongePowered <https://www.spongepowered.org>
 * Copyright (c) contributors
 *
 * Permission is hereby granted, free of charge, to any person obtaining a copy
 * of this software and associated documentation files (the "Software"), to deal
 * in the Software without restriction, including without limitation the rights
 * to use, copy, modify, merge, publish, distribute, sublicense, and/or sell
 * copies of the Software, and to permit persons to whom the Software is
 * furnished to do so, subject to the following conditions:
 *
 * The above copyright notice and this permission notice shall be included in
 * all copies or substantial portions of the Software.
 *
 * THE SOFTWARE IS PROVIDED "AS IS", WITHOUT WARRANTY OF ANY KIND, EXPRESS OR
 * IMPLIED, INCLUDING BUT NOT LIMITED TO THE WARRANTIES OF MERCHANTABILITY,
 * FITNESS FOR A PARTICULAR PURPOSE AND NONINFRINGEMENT. IN NO EVENT SHALL THE
 * AUTHORS OR COPYRIGHT HOLDERS BE LIABLE FOR ANY CLAIM, DAMAGES OR OTHER
 * LIABILITY, WHETHER IN AN ACTION OF CONTRACT, TORT OR OTHERWISE, ARISING FROM,
 * OUT OF OR IN CONNECTION WITH THE SOFTWARE OR THE USE OR OTHER DEALINGS IN
 * THE SOFTWARE.
 */
package org.spongepowered.common.mixin.core.entity;

import static com.google.common.base.Preconditions.checkNotNull;

import co.aikar.timings.SpongeTimings;
import co.aikar.timings.Timing;
import com.flowpowered.math.vector.Vector3d;
import com.google.common.collect.Lists;
import net.minecraft.block.Block;
import net.minecraft.block.material.Material;
import net.minecraft.block.state.IBlockState;
import net.minecraft.entity.EntityList;
import net.minecraft.entity.EntityLivingBase;
import net.minecraft.entity.EntityTracker;
import net.minecraft.entity.EntityTrackerEntry;
import net.minecraft.entity.EnumCreatureType;
import net.minecraft.entity.MoverType;
import net.minecraft.entity.effect.EntityLightningBolt;
import net.minecraft.entity.item.EntityItem;
import net.minecraft.entity.player.EntityPlayerMP;
import net.minecraft.init.Blocks;
import net.minecraft.inventory.EntityEquipmentSlot;
import net.minecraft.item.ItemStack;
import net.minecraft.nbt.NBTTagCompound;
import net.minecraft.network.Packet;
import net.minecraft.network.datasync.EntityDataManager;
import net.minecraft.network.play.server.SPacketDestroyEntities;
import net.minecraft.network.play.server.SPacketPlayerListItem;
import net.minecraft.network.play.server.SPacketPlayerPosLook;
import net.minecraft.util.DamageSource;
import net.minecraft.util.EntityDamageSource;
import net.minecraft.util.EnumParticleTypes;
import net.minecraft.util.ResourceLocation;
import net.minecraft.util.SoundCategory;
import net.minecraft.util.SoundEvent;
import net.minecraft.util.math.AxisAlignedBB;
import net.minecraft.util.math.BlockPos;
import net.minecraft.world.WorldServer;
import org.spongepowered.api.Sponge;
import org.spongepowered.api.block.BlockState;
import org.spongepowered.api.data.DataContainer;
import org.spongepowered.api.data.DataHolder;
import org.spongepowered.api.data.DataView;
import org.spongepowered.api.data.Queries;
import org.spongepowered.api.data.key.Keys;
import org.spongepowered.api.data.manipulator.DataManipulator;
import org.spongepowered.api.data.manipulator.mutable.entity.IgniteableData;
import org.spongepowered.api.data.manipulator.mutable.entity.VehicleData;
import org.spongepowered.api.data.persistence.InvalidDataException;
import org.spongepowered.api.data.value.mutable.Value;
import org.spongepowered.api.entity.Entity;
import org.spongepowered.api.entity.EntityArchetype;
import org.spongepowered.api.entity.EntitySnapshot;
import org.spongepowered.api.entity.EntityType;
import org.spongepowered.api.entity.Transform;
import org.spongepowered.api.entity.living.player.Player;
import org.spongepowered.api.entity.living.player.User;
import org.spongepowered.api.event.CauseStackManager;
import org.spongepowered.api.event.SpongeEventFactory;
import org.spongepowered.api.event.cause.EventContextKeys;
import org.spongepowered.api.event.cause.entity.dismount.DismountType;
import org.spongepowered.api.event.cause.entity.dismount.DismountTypes;
import org.spongepowered.api.event.cause.entity.teleport.TeleportTypes;
import org.spongepowered.api.event.entity.IgniteEntityEvent;
import org.spongepowered.api.event.entity.MoveEntityEvent;
import org.spongepowered.api.service.user.UserStorageService;
import org.spongepowered.api.text.Text;
import org.spongepowered.api.text.translation.Translation;
import org.spongepowered.api.util.AABB;
import org.spongepowered.api.util.Direction;
import org.spongepowered.api.util.RelativePositions;
import org.spongepowered.api.world.Location;
import org.spongepowered.api.world.World;
import org.spongepowered.asm.lib.Opcodes;
import org.spongepowered.asm.mixin.Final;
import org.spongepowered.asm.mixin.Implements;
import org.spongepowered.asm.mixin.Interface;
import org.spongepowered.asm.mixin.Intrinsic;
import org.spongepowered.asm.mixin.Mixin;
import org.spongepowered.asm.mixin.Overwrite;
import org.spongepowered.asm.mixin.Shadow;
import org.spongepowered.asm.mixin.injection.At;
import org.spongepowered.asm.mixin.injection.Inject;
import org.spongepowered.asm.mixin.injection.Redirect;
import org.spongepowered.asm.mixin.injection.callback.CallbackInfo;
import org.spongepowered.asm.mixin.injection.callback.CallbackInfoReturnable;
import org.spongepowered.common.SpongeImpl;
import org.spongepowered.common.SpongeImplHooks;
import org.spongepowered.common.data.manipulator.mutable.entity.SpongeGravityData;
import org.spongepowered.common.data.nbt.CustomDataNbtUtil;
import org.spongepowered.common.data.persistence.NbtTranslator;
import org.spongepowered.common.data.util.DataQueries;
import org.spongepowered.common.data.util.DataUtil;
import org.spongepowered.common.data.util.NbtDataUtil;
import org.spongepowered.common.entity.EntityUtil;
import org.spongepowered.common.entity.SpongeEntityArchetypeBuilder;
import org.spongepowered.common.entity.SpongeEntitySnapshotBuilder;
import org.spongepowered.common.entity.SpongeEntityType;
import org.spongepowered.common.event.ShouldFire;
import org.spongepowered.common.event.SpongeCommonEventFactory;
import org.spongepowered.common.event.damage.DamageEventHandler;
import org.spongepowered.common.event.damage.MinecraftBlockDamageSource;
import org.spongepowered.common.event.tracking.phase.plugin.BasicPluginContext;
import org.spongepowered.common.event.tracking.phase.plugin.PluginPhase;
import org.spongepowered.common.interfaces.IMixinChunk;
import org.spongepowered.common.interfaces.IMixinTrackable;
import org.spongepowered.common.interfaces.block.IMixinBlock;
import org.spongepowered.common.interfaces.data.IMixinCustomDataHolder;
import org.spongepowered.common.interfaces.entity.IMixinEntity;
import org.spongepowered.common.interfaces.entity.IMixinGriefer;
import org.spongepowered.common.interfaces.network.IMixinNetHandlerPlayServer;
import org.spongepowered.common.interfaces.world.IMixinWorld;
import org.spongepowered.common.interfaces.world.IMixinWorldServer;
import org.spongepowered.common.interfaces.world.gen.IMixinChunkProviderServer;
import org.spongepowered.common.profile.SpongeProfileManager;
import org.spongepowered.common.text.SpongeTexts;
import org.spongepowered.common.util.SpongeHooks;
import org.spongepowered.common.util.VecHelper;

import java.lang.ref.WeakReference;
import java.util.Collection;
import java.util.EnumSet;
import java.util.List;
import java.util.Optional;
import java.util.Random;
import java.util.Set;
import java.util.UUID;

import javax.annotation.Nullable;

@Mixin(net.minecraft.entity.Entity.class)
@Implements(@Interface(iface = Entity.class, prefix = "entity$"))
public abstract class MixinEntity implements org.spongepowered.api.entity.Entity, IMixinEntity, IMixinTrackable {

    private static final String LAVA_DAMAGESOURCE_FIELD = "Lnet/minecraft/util/DamageSource;LAVA:Lnet/minecraft/util/DamageSource;";
    private static final String ATTACK_ENTITY_FROM_METHOD = "Lnet/minecraft/entity/Entity;attackEntityFrom(Lnet/minecraft/util/DamageSource;F)Z";
    private static final String FIRE_DAMAGESOURCE_FIELD = "Lnet/minecraft/util/DamageSource;IN_FIRE:Lnet/minecraft/util/DamageSource;";
    private static final String WORLD_SPAWN_PARTICLE = "Lnet/minecraft/world/World;spawnParticle(Lnet/minecraft/util/EnumParticleTypes;DDDDDD[I)V";
    private static final String RIDING_ENTITY_FIELD = "Lnet/minecraft/entity/Entity;ridingEntity:Lnet/minecraft/entity/Entity;";
    @SuppressWarnings("unused")
    private static final String
            ENTITY_ITEM_INIT =
            "Lnet/minecraft/entity/item/EntityItem;<init>(Lnet/minecraft/world/World;DDDLnet/minecraft/item/ItemStack;)V";
    // @formatter:off
    private EntityType entityType = SpongeImpl.getRegistry().getTranslated(this.getClass(), EntityType.class);
    private boolean teleporting;
    private WeakReference<IMixinChunk> activeChunk = new WeakReference<>(null);
    private net.minecraft.entity.Entity teleportVehicle;
    private float origWidth;
    private float origHeight;
    @Nullable private DamageSource originalLava;
    protected boolean isConstructing = true;
    @Nullable private Text displayName;
    private BlockState currentCollidingBlock;
    private BlockPos lastCollidedBlockPos;
    private final boolean isVanilla = getClass().getName().startsWith("net.minecraft.");
    @SuppressWarnings("unused")
    private SpongeProfileManager spongeProfileManager;
    @SuppressWarnings("unused")
    private UserStorageService userStorageService;
    private Timing timing;
    // Used by tracker config
    private boolean allowsBlockBulkCapture = true;
    private boolean allowsEntityBulkCapture = true;
    private boolean allowsBlockEventCreation = true;
    private boolean allowsEntityEventCreation = true;

    @Shadow public net.minecraft.entity.Entity ridingEntity;
    @Shadow @Final private List<net.minecraft.entity.Entity> riddenByEntities;
    @Shadow private UUID entityUniqueID;
    @Shadow public net.minecraft.world.World world;
    @Shadow public double posX;
    @Shadow public double posY;
    @Shadow public double posZ;
    @Shadow public double motionX;
    @Shadow public double motionY;
    @Shadow public double motionZ;
    @Shadow public boolean velocityChanged;
    @Shadow public double prevPosX;
    @Shadow public double prevPosY;
    @Shadow public double prevPosZ;
    @Shadow public float rotationYaw;
    @Shadow public float rotationPitch;
    @Shadow public float width;
    @Shadow public float height;
    @Shadow public float fallDistance;
    @Shadow public boolean isDead;
    @Shadow public boolean onGround;
    @Shadow public boolean inWater;
    @Shadow protected boolean isImmuneToFire;
    @Shadow public int hurtResistantTime;
    @Shadow public int fire; // fire
    @Shadow public int dimension;
    @Shadow protected Random rand;
    @Shadow public float prevDistanceWalkedModified;
    @Shadow public float distanceWalkedModified;
    @Shadow protected EntityDataManager dataManager;
    @Shadow public int ticksExisted;

    @Shadow public abstract void setPosition(double x, double y, double z);
    @Shadow public abstract void setDead();
    @Shadow public abstract int getAir();
    @Shadow public abstract void setAir(int air);
    @Shadow public abstract float getEyeHeight();
    @Shadow public abstract void setCustomNameTag(String name);
    @Shadow public abstract UUID getUniqueID();
    @Shadow @Nullable public abstract AxisAlignedBB getEntityBoundingBox();
    @Shadow public abstract void setFire(int seconds);
    @Shadow public abstract NBTTagCompound writeToNBT(NBTTagCompound compound);
    @Shadow public abstract boolean attackEntityFrom(DamageSource source, float amount);
    @Shadow public abstract int getEntityId();
    @Shadow public abstract boolean isBeingRidden();
    @Shadow public abstract SoundCategory getSoundCategory();
    @Shadow public abstract List<net.minecraft.entity.Entity> shadow$getPassengers();
    @Shadow public abstract net.minecraft.entity.Entity getLowestRidingEntity();
    @Shadow public abstract net.minecraft.entity.Entity getRidingEntity();
    @Shadow public abstract void removePassengers();
    @Shadow public abstract void playSound(SoundEvent soundIn, float volume, float pitch);
    @Shadow public abstract boolean isEntityInvulnerable(DamageSource source);
    @Shadow public abstract boolean isSprinting();
    @Shadow public abstract boolean isInWater();
    @Shadow public abstract boolean isRiding();
    @Shadow public abstract boolean isOnSameTeam(net.minecraft.entity.Entity entityIn);
    @Shadow public abstract double getDistanceSq(net.minecraft.entity.Entity entityIn);
    @Shadow public abstract void setLocationAndAngles(double x, double y, double z, float yaw, float pitch);
    @Shadow public abstract boolean hasNoGravity();
    @Shadow public abstract void setNoGravity(boolean noGravity);
    @Shadow public abstract void setPositionAndUpdate(double x, double y, double z);
    @Shadow protected abstract void removePassenger(net.minecraft.entity.Entity passenger);
    @Shadow protected abstract void shadow$setRotation(float yaw, float pitch);
    @Shadow protected abstract void setSize(float width, float height);
    @Shadow protected abstract void applyEnchantments(EntityLivingBase entityLivingBaseIn, net.minecraft.entity.Entity entityIn);
    @Shadow public abstract void extinguish();
    @Shadow protected abstract void setFlag(int flag, boolean set);

    // @formatter:on

    @Shadow public float entityCollisionReduction;

    @Shadow public abstract void setItemStackToSlot(EntityEquipmentSlot slotIn, ItemStack stack);

    @Shadow private boolean invulnerable;

    @Shadow protected abstract boolean shouldSetPosAfterLoading();

    @Shadow public abstract String getCustomNameTag();

    @Shadow public boolean preventEntitySpawning;

    @Redirect(method = "<init>", at = @At(value = "FIELD", target = "Lnet/minecraft/entity/Entity;dimension:I", opcode = Opcodes.PUTFIELD))
    private void onSet(net.minecraft.entity.Entity self, int dimensionId, net.minecraft.world.World worldIn) {
        if (worldIn instanceof IMixinWorldServer) {
            self.dimension = ((IMixinWorldServer) worldIn).getDimensionId();
        } else {
            self.dimension = dimensionId;
        }
    }

    @Inject(method = "<init>", at = @At("RETURN"))
    private void onSpongeConstruction(net.minecraft.world.World worldIn, CallbackInfo ci) {
        if (this.entityType instanceof SpongeEntityType) {
            SpongeEntityType spongeEntityType = (SpongeEntityType) this.entityType;
            this.refreshCache();
            if (spongeEntityType.getEnumCreatureType() == null) {
                for (EnumCreatureType type : EnumCreatureType.values()) {
                    if (SpongeImplHooks.isCreatureOfType((net.minecraft.entity.Entity) (Object) this, type)) {
                        spongeEntityType.setEnumCreatureType(type);
                        break;
                    }
                }
            }
        }
        if (worldIn != null && !worldIn.isRemote) {
            this.spongeProfileManager = ((SpongeProfileManager) Sponge.getServer().getGameProfileManager());
            this.userStorageService = SpongeImpl.getGame().getServiceManager().provide(UserStorageService.class).get();
        }
    }

    @Override
    public boolean isInConstructPhase() {
        return this.isConstructing;
    }

    @Override
    public void firePostConstructEvents() {
        this.isConstructing = false;
    }

    @Inject(method = "startRiding(Lnet/minecraft/entity/Entity;Z)Z", at = @At(value = "FIELD", target = RIDING_ENTITY_FIELD, ordinal = 0),
            cancellable = true)
    private void onStartRiding(net.minecraft.entity.Entity vehicle, boolean force, CallbackInfoReturnable<Boolean> ci) {
        if (!this.world.isRemote && (ShouldFire.RIDE_ENTITY_EVENT_MOUNT || ShouldFire.RIDE_ENTITY_EVENT)) {
            Sponge.getCauseStackManager().pushCause(this);
            if (SpongeImpl.postEvent(SpongeEventFactory.createRideEntityEventMount(Sponge.getCauseStackManager().getCurrentCause(), (Entity) vehicle))) {
                ci.cancel();
            }
            Sponge.getCauseStackManager().popCause();
        }
    }

    /**
     * @author rexbut - December 16th, 2016
     *
     * @reason - adjusted to support {@link DismountTypes}
     */
    @Overwrite
    public void dismountRidingEntity() {
        if (this.ridingEntity != null) {
            if (this.getRidingEntity().isDead) {
                this.dismountRidingEntity(DismountTypes.DEATH);
            } else {
                this.dismountRidingEntity(DismountTypes.PLAYER);
            }
        }
    }

    @Override
    public boolean dismountRidingEntity(DismountType type) {
        if (!this.world.isRemote && (ShouldFire.RIDE_ENTITY_EVENT_DISMOUNT || ShouldFire.RIDE_ENTITY_EVENT)) {
            try (final CauseStackManager.StackFrame frame = Sponge.getCauseStackManager().pushCauseFrame()) {
                frame.pushCause(this);
                frame.addContext(EventContextKeys.DISMOUNT_TYPE, type);
                if (SpongeImpl.postEvent(SpongeEventFactory.
                        createRideEntityEventDismount(frame.getCurrentCause(), type, (Entity) this.getRidingEntity()))) {
                    return false;
                }
            }
        }

        if (this.ridingEntity != null) {
            MixinEntity entity = (MixinEntity) (Object) this.ridingEntity;
            this.ridingEntity = null;
            entity.removePassenger((net.minecraft.entity.Entity) (Object) this);
        }
        return true;
    }

    @Override
    public boolean removePassengers(DismountType type) {
        boolean dismount = false;
        for (int i = this.riddenByEntities.size() - 1; i >= 0; --i) {
            dismount = ((IMixinEntity) this.riddenByEntities.get(i)).dismountRidingEntity(type) || dismount;
        }
        return dismount;
    }

    @Inject(method = "setSize", at = @At("RETURN"))
    private void onSpongeSetSize(float width, float height, CallbackInfo ci) {
        if (this.origWidth == 0 || this.origHeight == 0) {
            this.origWidth = this.width;
            this.origHeight = this.height;
        }
    }

    @Inject(method = "move", at = @At("HEAD"), cancellable = true)
    private void onSpongeMoveEntity(MoverType type, double x, double y, double z, CallbackInfo ci) {
        if (!this.world.isRemote && !SpongeHooks.checkEntitySpeed(((net.minecraft.entity.Entity) (Object) this), x, y, z)) {
            ci.cancel();
        }
    }

    @Redirect(method = "setOnFireFromLava",
            at = @At(
                    value = "INVOKE",
                    target = "Lnet/minecraft/entity/Entity;attackEntityFrom(Lnet/minecraft/util/DamageSource;F)Z"
            )
    )
    private boolean onSpongeRedirectForBlockDamageSource(net.minecraft.entity.Entity entity, DamageSource source, float damage) {
        if (this.world.isRemote) { // Short circuit
            return entity.attackEntityFrom(source, damage);
        }
        try {
            AxisAlignedBB bb = this.getEntityBoundingBox().grow(-0.10000000149011612D, -0.4000000059604645D, -0.10000000149011612D);
            Location<World> location = DamageEventHandler.findFirstMatchingBlock((net.minecraft.entity.Entity) (Object) this, bb, block ->
                    block.getMaterial() == Material.LAVA);
            DamageSource.LAVA = new MinecraftBlockDamageSource("lava", location).setFireDamage();
            return entity.attackEntityFrom(DamageSource.LAVA, damage);
        } finally {
            // Since "source" is already the DamageSource.LAVA object, we can simply re-use it here.
            DamageSource.LAVA = source;
        }

    }

    @Redirect(method = "dealFireDamage",
            at = @At(
                    value = "INVOKE",
                    target = "Lnet/minecraft/entity/Entity;attackEntityFrom(Lnet/minecraft/util/DamageSource;F)Z"
            )
    )
    private boolean onSpongeRedirectForFireDamage(net.minecraft.entity.Entity entity, DamageSource source, float damage) {
        if (this.world.isRemote) { // Short Circuit
            return entity.attackEntityFrom(source, damage);
        }
        try {
            AxisAlignedBB bb = this.getEntityBoundingBox().grow(-0.001D, -0.001D, -0.001D);
            Location<World> location = DamageEventHandler.findFirstMatchingBlock((net.minecraft.entity.Entity) (Object) this, bb, block ->
                    block.getBlock() == Blocks.FIRE || block.getBlock() == Blocks.FLOWING_LAVA || block.getBlock() == Blocks.LAVA);
            DamageSource.IN_FIRE = new MinecraftBlockDamageSource("inFire", location).setFireDamage();
            return entity.attackEntityFrom(DamageSource.IN_FIRE, damage);
        } finally {
            // Since "source" is already the DamageSource.IN_FIRE object, we can re-use it to re-assign.
            DamageSource.IN_FIRE = source;
        }

    }

    @Override
    public void supplyVanillaManipulators(List<DataManipulator<?, ?>> manipulators) {
        Optional<VehicleData> vehicleData = get(VehicleData.class);
        if (vehicleData.isPresent()) {
            manipulators.add(vehicleData.get());
        }
        if (this.fire > 0) {
            manipulators.add(get(IgniteableData.class).get());
        }
        manipulators.add(new SpongeGravityData(!this.hasNoGravity()));
    }

    @Override
    public EntitySnapshot createSnapshot() {
        return new SpongeEntitySnapshotBuilder().from(this).build();
    }

    @Override
    public Random getRandom() {
        return this.rand;
    }

    @Inject(method = "setPosition", at = @At("HEAD"))
    public void onSetPosition(double x, double y, double z, CallbackInfo ci) {
        if ((Object) this instanceof EntityPlayerMP) {
            EntityPlayerMP player = (EntityPlayerMP) (Object) this;
            if (player.connection != null) {
                ((IMixinNetHandlerPlayServer) player.connection).captureCurrentPlayerPosition();
            }
        }
    }

    public Vector3d getPosition() {
        return new Vector3d(this.posX, this.posY, this.posZ);
    }

    @Override
    public Location<World> getLocation() {
        return new Location<>((World) this.world, getPosition());
    }

    @Override
    public boolean setLocationAndRotation(Location<World> location, Vector3d rotation) {
        boolean result = setLocation(location);
        if (result) {
            setRotation(rotation);
            return true;
        }

        return false;
    }

    @Override
    public boolean setLocation(Location<World> location) {
        checkNotNull(location, "The location was null!");
        if (isRemoved()) {
            return false;
        }

        try (final BasicPluginContext context = PluginPhase.State.TELEPORT.createPhaseContext()) {
            context.buildAndSwitch();
            // TODO Add a 'Move' plugin phase or just keep it under Teleport?
            try (final CauseStackManager.StackFrame frame = Sponge.getCauseStackManager().pushCauseFrame();) {
                if (!frame.getCurrentContext().containsKey(EventContextKeys.TELEPORT_TYPE)) {
                    frame.addContext(EventContextKeys.TELEPORT_TYPE, TeleportTypes.PLUGIN);
                }

                // TODO These methods need a Cause (maybe wait till Cause PR)
                // TODO Need to not fire Teleport in all cases (especially when movement is local)
                MoveEntityEvent.Teleport event = EntityUtil.handleDisplaceEntityTeleportEvent((net.minecraft.entity.Entity) (Object) this, location);
                if (event.isCancelled()) {
                    return false;
                }

                location = event.getToTransform().getLocation();
                this.rotationPitch = (float) event.getToTransform().getPitch();
                this.rotationYaw = (float) event.getToTransform().getYaw();
            }

            final IMixinChunkProviderServer chunkProviderServer = (IMixinChunkProviderServer) ((WorldServer) this.world).getChunkProvider();
            chunkProviderServer.setForceChunkRequests(true);

            final net.minecraft.entity.Entity thisEntity = (net.minecraft.entity.Entity) (Object) this;
            final List<net.minecraft.entity.Entity> passengers = thisEntity.getPassengers();

            boolean isTeleporting = true;

            if (location.getExtent().getUniqueId() != ((World) this.world).getUniqueId()) {
                final net.minecraft.world.World nmsWorld = (net.minecraft.world.World) location.getExtent();
                if ((net.minecraft.entity.Entity) (Object) this instanceof EntityPlayerMP) {
                    // Close open containers
                    final EntityPlayerMP entityPlayerMP = (EntityPlayerMP) (Object) this;
                    if (entityPlayerMP.openContainer != entityPlayerMP.inventoryContainer) {
                        ((Player) entityPlayerMP).closeInventory(); // Call API method to make sure we capture it
                    }
                }
                EntityUtil.changeWorld((net.minecraft.entity.Entity) (Object) this, location, ((IMixinWorldServer) this.world).getDimensionId(),
                        ((IMixinWorldServer) nmsWorld).getDimensionId());
            } else {
                double distance = location.getPosition().distance(this.getPosition());

                if (distance <= 4) {
                    isTeleporting = false;
                }

                if (thisEntity instanceof EntityPlayerMP && ((EntityPlayerMP) thisEntity).connection != null) {
                    final EntityPlayerMP entityPlayerMP = (EntityPlayerMP) thisEntity;

                    // No reason to attempt to load chunks unless we're teleporting
                    if (isTeleporting) {
                        // Close open containers
                        if (entityPlayerMP.openContainer != entityPlayerMP.inventoryContainer) {
                            ((Player) entityPlayerMP).closeInventory(); // Call API method to make sure we capture it
                        }

                        ((WorldServer) location.getExtent()).getChunkProvider()
                                .loadChunk(location.getChunkPosition().getX(), location.getChunkPosition().getZ());
                    }
                    entityPlayerMP.connection
                            .setPlayerLocation(location.getX(), location.getY(), location.getZ(), thisEntity.rotationYaw, thisEntity.rotationPitch);
                    ((IMixinNetHandlerPlayServer) entityPlayerMP.connection).setLastMoveLocation(null); // Set last move to teleport target
                } else {
                    setPosition(location.getPosition().getX(), location.getPosition().getY(), location.getPosition().getZ());
                }
            }

            if (isTeleporting) {
                // Re-attach passengers
                for (net.minecraft.entity.Entity passenger : passengers) {
                    passenger.startRiding(thisEntity, true);
                }
            }

            chunkProviderServer.setForceChunkRequests(false);
            return true;
        }
    }


    // always use these methods internally when setting locations from a transform or location
    // to avoid firing a DisplaceEntityEvent.Teleport
    @Override
    public void setLocationAndAngles(Location<World> location) {
        if (((Entity) this) instanceof EntityPlayerMP) {
            ((EntityPlayerMP) (Object) this).connection.setPlayerLocation(location.getX(), location.getY(), location.getZ(), this.rotationYaw, this.rotationPitch);
        } else {
            this.setPosition(location.getX(), location.getY(), location.getZ());
        }
        if (this.world != location.getExtent()) {
            this.world = (net.minecraft.world.World) location.getExtent();
        }
    }

    @Override
    public void setLocationAndAngles(Transform<World> transform) {
        Vector3d position = transform.getPosition();
        EntityPlayerMP player = null;
        if (((Entity) this) instanceof EntityPlayerMP) {
            player = ((EntityPlayerMP) (Object) this);
        }
        if (player != null && player.connection != null) {
            player.connection.setPlayerLocation(position.getX(), position.getY(), position.getZ(), (float) transform.getYaw(), (float) transform.getPitch());
        } else {
            this.setLocationAndAngles(position.getX(), position.getY(), position.getZ(), (float) transform.getYaw(), (float) transform.getPitch());
        }
        if (this.world != transform.getExtent()) {
            this.world = (net.minecraft.world.World) transform.getExtent();
        }
    }

    @Override
    public boolean setLocationAndRotation(Location<World> location, Vector3d rotation, EnumSet<RelativePositions> relativePositions) {
        boolean relocated = true;

        if (relativePositions.isEmpty()) {
            // This is just a normal teleport that happens to set both.
            relocated = setLocation(location);
            setRotation(rotation);
        } else {
            if (((Entity) this) instanceof EntityPlayerMP && ((EntityPlayerMP) (Entity) this).connection != null) {
                // Players use different logic, as they support real relative movement.
                EnumSet<SPacketPlayerPosLook.EnumFlags> relativeFlags = EnumSet.noneOf(SPacketPlayerPosLook.EnumFlags.class);

                if (relativePositions.contains(RelativePositions.X)) {
                    relativeFlags.add(SPacketPlayerPosLook.EnumFlags.X);
                }

                if (relativePositions.contains(RelativePositions.Y)) {
                    relativeFlags.add(SPacketPlayerPosLook.EnumFlags.Y);
                }

                if (relativePositions.contains(RelativePositions.Z)) {
                    relativeFlags.add(SPacketPlayerPosLook.EnumFlags.Z);
                }

                if (relativePositions.contains(RelativePositions.PITCH)) {
                    relativeFlags.add(SPacketPlayerPosLook.EnumFlags.X_ROT);
                }

                if (relativePositions.contains(RelativePositions.YAW)) {
                    relativeFlags.add(SPacketPlayerPosLook.EnumFlags.Y_ROT);
                }

                ((EntityPlayerMP) (Entity) this).connection.setPlayerLocation(location.getPosition().getX(), location.getPosition()
                        .getY(), location.getPosition().getZ(), (float) rotation.getY(), (float) rotation.getX(), relativeFlags);
            } else {
                Location<World> resultantLocation = getLocation();
                Vector3d resultantRotation = getRotation();

                if (relativePositions.contains(RelativePositions.X)) {
                    resultantLocation = resultantLocation.add(location.getPosition().getX(), 0, 0);
                }

                if (relativePositions.contains(RelativePositions.Y)) {
                    resultantLocation = resultantLocation.add(0, location.getPosition().getY(), 0);
                }

                if (relativePositions.contains(RelativePositions.Z)) {
                    resultantLocation = resultantLocation.add(0, 0, location.getPosition().getZ());
                }

                if (relativePositions.contains(RelativePositions.PITCH)) {
                    resultantRotation = resultantRotation.add(rotation.getX(), 0, 0);
                }

                if (relativePositions.contains(RelativePositions.YAW)) {
                    resultantRotation = resultantRotation.add(0, rotation.getY(), 0);
                }

                // From here just a normal teleport is needed.
                relocated = setLocation(resultantLocation);
                setRotation(resultantRotation);
            }
        }
        return relocated;
    }

    @Override
    public void onVanish(EntityTrackerEntry entry) {

    }

    @Override
    public void onUnVanish() {

    }

    @Inject(method = "onUpdate", at = @At("RETURN"))
    private void spongeOnUpdate(CallbackInfo callbackInfo) {
        if (this.pendingVisibilityUpdate && !this.world.isRemote) {
            final EntityTracker entityTracker = ((WorldServer) this.world).getEntityTracker();
            final EntityTrackerEntry lookup = entityTracker.trackedEntityHashTable.lookup(this.getEntityId());
            if (this.visibilityTicks % 4 == 0) {
                if (this.isVanished) {
                    this.onVanish(lookup);
                    for (EntityPlayerMP entityPlayerMP : lookup.trackingPlayers) {
                        entityPlayerMP.connection.sendPacket(new SPacketDestroyEntities(this.getEntityId()));
                        if (((Object) this) instanceof EntityPlayerMP) {
                            entityPlayerMP.connection.sendPacket(
                                    new SPacketPlayerListItem(SPacketPlayerListItem.Action.REMOVE_PLAYER, (EntityPlayerMP) (Object) this));
                            // Save old tab list data!!!
                        }
                    }
                } else {
                    this.visibilityTicks = 1;
                    this.pendingVisibilityUpdate = false;


                    this.onUnVanish();
                    for (EntityPlayerMP entityPlayerMP : SpongeImpl.getServer().getPlayerList().getPlayers()) {
                        if (((Object) this) == entityPlayerMP) {
                            continue;
                        }

                        Packet<?> newPacket = lookup.createSpawnPacket(); // creates the spawn packet for us
                        entityPlayerMP.connection.sendPacket(newPacket);
                    }

                }
            }
            if (this.visibilityTicks > 0) {
                this.visibilityTicks--;
            } else {
                this.pendingVisibilityUpdate = false;
            }
        }
    }

    protected void runDelay(int ticks, Runnable runnable) {
        Sponge.getScheduler().createTaskBuilder().execute(runnable).delayTicks(ticks).submit(SpongeImpl.getPlugin());
    }

    @Override
    public Vector3d getScale() {
        return Vector3d.ONE;
    }

    @Override
    public void setScale(Vector3d scale) {
        // do nothing, Minecraft doesn't properly support this yet
    }

    @Override
    public Transform<World> getTransform() {
        return new Transform<>(getWorld(), getPosition(), getRotation(), getScale());
    }

    @Override
    public boolean setTransform(Transform<World> transform) {
        checkNotNull(transform, "The transform cannot be null!");
        boolean result = setLocation(transform.getLocation());
        if (result) {
            setRotation(transform.getRotation());
            setScale(transform.getScale());
            return true;
        }

        return false;
    }

    @Override
    public boolean transferToWorld(World world, Vector3d position) {
        checkNotNull(world, "World was null!");
        checkNotNull(position, "Position was null!");
        return setLocation(new Location<>(world, position));
    }

    @Override
    public Vector3d getRotation() {
        return new Vector3d(this.rotationPitch, this.rotationYaw, 0);
    }

    @SuppressWarnings({"unchecked", "rawtypes"})
    @Override
    public void setRotation(Vector3d rotation) {
        checkNotNull(rotation, "Rotation was null!");
        if (isRemoved()) {
            return;
        }
        if (((Entity) this) instanceof EntityPlayerMP && ((EntityPlayerMP) (Entity) this).connection != null) {
            // Force an update, this also set the rotation in this entity
            ((EntityPlayerMP) (Entity) this).connection.setPlayerLocation(getPosition().getX(), getPosition().getY(),
                    getPosition().getZ(), (float) rotation.getY(), (float) rotation.getX(), (Set) EnumSet.noneOf(RelativePositions.class));
        } else {
            if (!this.world.isRemote) { // We can't set the rotation update on client worlds.
                ((IMixinWorldServer) getWorld()).addEntityRotationUpdate((net.minecraft.entity.Entity) (Entity) this, rotation);
            }

            // Let the entity tracker do its job, this just updates the variables
            shadow$setRotation((float) rotation.getY(), (float) rotation.getX());
        }
    }

    @Override
    public Optional<AABB> getBoundingBox() {
        final AxisAlignedBB boundingBox = getEntityBoundingBox();
        if (boundingBox == null) {
            return Optional.empty();
        }
        try {
            return Optional.of(VecHelper.toSpongeAABB(boundingBox));
        } catch (IllegalArgumentException exception) {
            // Bounding box is degenerate, the entity doesn't actually have one
            return Optional.empty();
        }
    }

    @Override
    public boolean isOnGround() {
        return this.onGround;
    }

    @Override
    public boolean isRemoved() {
        return this.isDead;
    }

    @Override
    public boolean isLoaded() {
        // TODO - add flag for entities loaded/unloaded into world
        return !isRemoved();
    }

    @Override
    public void remove() {
        this.isDead = true;
    }

    @Override
    public boolean damage(double damage, org.spongepowered.api.event.cause.entity.damage.source.DamageSource damageSource) {
        if (!(damageSource instanceof DamageSource)) {
            SpongeImpl.getLogger().error("An illegal DamageSource was provided in the cause! The damage source must extend AbstractDamageSource!");
            return false;
        }
        // Causes at this point should already be pushed from plugins before this point with the cause system.
        return attackEntityFrom((DamageSource) damageSource, (float) damage);
    }

    @Override
    public boolean isTeleporting() {
        return this.teleporting;
    }

    @Override
    public net.minecraft.entity.Entity getTeleportVehicle() {
        return this.teleportVehicle;
    }

    @Override
    public void setIsTeleporting(boolean teleporting) {
        this.teleporting = teleporting;
    }

    @Override
    public void setTeleportVehicle(net.minecraft.entity.Entity vehicle) {
        this.teleportVehicle = vehicle;
    }

    @Override
    public EntityType getType() {
        return this.entityType;
    }

    @Override
    public UUID getUniqueId() {
        return this.entityUniqueID;
    }

    @SuppressWarnings({"unchecked", "rawtypes"})
    @Intrinsic
    public List<Entity> entity$getPassengers() {
        return (List) shadow$getPassengers();
    }

    @Override
    public Optional<Entity> getVehicle() {
        return Optional.ofNullable((Entity) getRidingEntity());
    }

    @Override
    public Entity getBaseVehicle() {
        return (Entity) this.getLowestRidingEntity();
    }

    @Override
    public boolean hasPassenger(Entity entity) {
        checkNotNull(entity);
        return entity.getPassengers().contains(this);
    }

    @Override
    public boolean addPassenger(Entity entity) {
        checkNotNull(entity);
        if (entity.getPassengers().contains(this)) {
            throw new IllegalArgumentException(String.format("Cannot add entity %s as a passenger of %s, because the former already has the latter as a passenger!", entity, this));
        }

        return ((net.minecraft.entity.Entity) entity).startRiding((net.minecraft.entity.Entity) (Object) this, true);
    }

    @Override
    public void removePassenger(Entity entity) {
        checkNotNull(entity);
        if (!entity.getPassengers().contains(this)) {
            throw new IllegalArgumentException(String.format("Cannot remove entity %s, because it is not a passenger of %s ", entity, this));
        }

        ((net.minecraft.entity.Entity) entity).dismountRidingEntity();
    }

    @Override
    public void clearPassengers() {
        this.removePassengers();
    }

    @Override
    public boolean setVehicle(@Nullable Entity entity) {
        if (getRidingEntity() == null && entity == null) {
            return false;
        }
        if (getRidingEntity() != null) {
            dismountRidingEntity();
            return true;
        }
        return entity != null && entity.addPassenger(this);
    }

    /*
     // gabizou comment - Due to forge changes, this is now required to be injected/overwritten
     // in either SpongeForge or SpongeVanilla respectively due to the signature change from Forge.
     // The logic is still being processed as normal in vanilla, just the actual method calls are
     // per project, and not in common.
     * @author blood - May 30th, 2016
     * @author gabizou - May 31st, 2016 - Update for 1.9.4
     *
     * @reason - rewritten to support {@link MoveEntityEvent.Teleport.Portal}
     *
     * @param toDimensionId The id of target dimension.
     *
    @Nullable
    @Overwrite
    public net.minecraft.entity.Entity changeDimension(int toDimensionId) {
        if (!this.world.isRemote && !this.isDead) {
            // Sponge Start - Handle teleportation solely in TrackingUtil where everything can be debugged.
            return EntityUtil.transferEntityToDimension(this, toDimensionId);
            // Sponge End
        }
        return null;
    }
    */

    /**
     * Hooks into vanilla's writeToNBT to call {@link #writeToNbt}.
     *
     * <p> This makes it easier for other entity mixins to override writeToNBT
     * without having to specify the <code>@Inject</code> annotation. </p>
     *
     * @param compound The compound vanilla writes to (unused because we write
     *        to SpongeData)
     * @param ci (Unused) callback info
     */
    @Inject(method = "Lnet/minecraft/entity/Entity;writeToNBT(Lnet/minecraft/nbt/NBTTagCompound;)Lnet/minecraft/nbt/NBTTagCompound;", at = @At("HEAD"))
    private void onSpongeWriteToNBT(NBTTagCompound compound, CallbackInfoReturnable<NBTTagCompound> ci) {
        this.writeToNbt(this.getSpongeData());
    }

    /**
     * Hooks into vanilla's readFromNBT to call {@link #readFromNbt}.
     *
     * <p> This makes it easier for other entity mixins to override readFromNbt
     * without having to specify the <code>@Inject</code> annotation. </p>
     *
     * @param compound The compound vanilla reads from (unused because we read
     *        from SpongeData)
     * @param ci (Unused) callback info
     */
    @Inject(method = "Lnet/minecraft/entity/Entity;readFromNBT(Lnet/minecraft/nbt/NBTTagCompound;)V", at = @At("RETURN"))
    private void onSpongeReadFromNBT(NBTTagCompound compound, CallbackInfo ci) {
        if (this.isConstructing) {
            firePostConstructEvents(); // Do this early as possible
        }
        this.readFromNbt(this.getSpongeData());
    }

    @Override
    public boolean validateRawData(DataView container) {
        return false;
    }

    @Override
    public void setRawData(DataView container) throws InvalidDataException {

    }

    /**
     * Read extra data (SpongeData) from the entity's NBT tag.
     *
     * @param compound The SpongeData compound to read from
     */
    @Override
    public void readFromNbt(NBTTagCompound compound) {
        CustomDataNbtUtil.readCustomData(compound, this);
        if (this instanceof IMixinGriefer && ((IMixinGriefer) this).isGriefer() && compound.hasKey(NbtDataUtil.CAN_GRIEF)) {
            ((IMixinGriefer) this).setCanGrief(compound.getBoolean(NbtDataUtil.CAN_GRIEF));
        }
    }

    /**
     * Write extra data (SpongeData) to the entity's NBT tag.
     *
     * @param compound The SpongeData compound to write to
     */
    @Override
    public void writeToNbt(NBTTagCompound compound) {
        CustomDataNbtUtil.writeCustomData(compound, this);
        if (this instanceof IMixinGriefer && ((IMixinGriefer) this).isGriefer()) {
            compound.setBoolean(NbtDataUtil.CAN_GRIEF, ((IMixinGriefer) this).canGrief());
        }
    }

    @Override
    public int getContentVersion() {
        return 1;
    }

    @Override
    public DataContainer toContainer() {
        final Transform<World> transform = getTransform();
        final NBTTagCompound compound = new NBTTagCompound();
        writeToNBT(compound);
        NbtDataUtil.filterSpongeCustomData(compound); // We must filter the custom data so it isn't stored twice
        final DataContainer unsafeNbt = NbtTranslator.getInstance().translateFrom(compound);
        final DataContainer container = DataContainer.createNew()
                .set(Queries.CONTENT_VERSION, getContentVersion())
                .set(DataQueries.ENTITY_CLASS, this.getClass().getName())
                .set(Queries.WORLD_ID, transform.getExtent().getUniqueId().toString())
                .createView(DataQueries.SNAPSHOT_WORLD_POSITION)
                .set(Queries.POSITION_X, transform.getPosition().getX())
                .set(Queries.POSITION_Y, transform.getPosition().getY())
                .set(Queries.POSITION_Z, transform.getPosition().getZ())
                .getContainer()
                .createView(DataQueries.ENTITY_ROTATION)
                .set(Queries.POSITION_X, transform.getRotation().getX())
                .set(Queries.POSITION_Y, transform.getRotation().getY())
                .set(Queries.POSITION_Z, transform.getRotation().getZ())
                .getContainer()
                .createView(DataQueries.ENTITY_SCALE)
                .set(Queries.POSITION_X, transform.getScale().getX())
                .set(Queries.POSITION_Y, transform.getScale().getY())
                .set(Queries.POSITION_Z, transform.getScale().getZ())
<<<<<<< HEAD
            .getContainer()
            .set(DataQueries.ENTITY_TYPE, this.entityType.getKey())
            .set(DataQueries.UNSAFE_NBT, unsafeNbt);
=======
                .getContainer()
                .set(DataQueries.ENTITY_TYPE, this.entityType.getId())
                .set(DataQueries.UNSAFE_NBT, unsafeNbt);
>>>>>>> 4554b62c
        final Collection<DataManipulator<?, ?>> manipulators = ((IMixinCustomDataHolder) this).getCustomManipulators();
        if (!manipulators.isEmpty()) {
            container.set(DataQueries.DATA_MANIPULATORS, DataUtil.getSerializedManipulatorList(manipulators));
        }
        return container;
    }

    @Override
    public Collection<DataManipulator<?, ?>> getContainers() {
        final List<DataManipulator<?, ?>> list = Lists.newArrayList();
        this.supplyVanillaManipulators(list);
        if (this instanceof IMixinCustomDataHolder && ((IMixinCustomDataHolder) this).hasManipulators()) {
            list.addAll(((IMixinCustomDataHolder) this).getCustomManipulators());
        }
        return list;
    }

    @Override
    public DataHolder copy() {
        if ((Object) this instanceof Player) {
            throw new IllegalArgumentException("Cannot copy player entities!");
        }
        try {
            final NBTTagCompound compound = new NBTTagCompound();
            writeToNBT(compound);
            net.minecraft.entity.Entity entity = EntityList.createEntityByIDFromName((ResourceLocation) (Object) this.entityType.getKey(), this.world);
            compound.setUniqueId(NbtDataUtil.UUID, entity.getUniqueID());
            entity.readFromNBT(compound);
            return (Entity) entity;
        } catch (Exception e) {
            throw new IllegalArgumentException("Could not copy the entity:", e);
        }
    }

    @Override
    public Optional<User> getTrackedPlayer(String nbtKey) {
        return Optional.empty();
    }

    @Override
    public Optional<User> getCreatorUser() {
        return Optional.empty();
    }

    @Override
    public Optional<User> getNotifierUser() {
        return Optional.empty();
    }

    @Override
    public void trackEntityUniqueId(String nbtKey, @Nullable UUID uuid) {
    }

    @Override
    public Optional<UUID> getCreator() {
        return Optional.empty();
    }

    @Override
    public Optional<UUID> getNotifier() {
        return Optional.empty();
    }

    @Override
    public void setCreator(@Nullable UUID uuid) {
    }

    @Override
    public void setNotifier(@Nullable UUID uuid) {
    }

    @Override
    public void setImplVelocity(Vector3d velocity) {
        this.motionX = checkNotNull(velocity).getX();
        this.motionY = velocity.getY();
        this.motionZ = velocity.getZ();
        this.velocityChanged = true;
    }

    @Override
    public Vector3d getVelocity() {
        return new Vector3d(this.motionX, this.motionY, this.motionZ);
    }

    @Redirect(method = "move",at = @At(value = "INVOKE", target = "Lnet/minecraft/block/Block;"
            + "onEntityWalk(Lnet/minecraft/world/World;Lnet/minecraft/util/math/BlockPos;Lnet/minecraft/entity/Entity;)V"))
    public void onEntityCollideWithBlock(Block block, net.minecraft.world.World world, BlockPos pos, net.minecraft.entity.Entity entity) {
        // if block can't collide, return
        if (!((IMixinBlock) block).hasCollideLogic()) {
            return;
        }

        if (world.isRemote) {
            block.onEntityWalk(world, pos, entity);
            return;
        }

        IBlockState state = world.getBlockState(pos);
        this.setCurrentCollidingBlock((BlockState) state);
        if (!SpongeCommonEventFactory.handleCollideBlockEvent(block, world, pos, state, entity, Direction.NONE)) {
            block.onEntityWalk(world, pos, entity);
            this.lastCollidedBlockPos = pos;
        }

        this.setCurrentCollidingBlock(null);
    }

    @Redirect(method = "doBlockCollisions", at = @At(value = "INVOKE", target = "Lnet/minecraft/block/Block;onEntityCollidedWithBlock(Lnet/minecraft/world/World;Lnet/minecraft/util/math/BlockPos;Lnet/minecraft/block/state/IBlockState;Lnet/minecraft/entity/Entity;)V")) // doBlockCollisions
    public void onEntityCollideWithBlockState(Block block, net.minecraft.world.World world, BlockPos pos, IBlockState state, net.minecraft.entity.Entity entity) {
        // if block can't collide, return
        if (!((IMixinBlock) block).hasCollideWithStateLogic()) {
            return;
        }

        if (world.isRemote) {
            block.onEntityCollidedWithBlock(world, pos, state, entity);
            return;
        }

        this.setCurrentCollidingBlock((BlockState) state);
        if (!SpongeCommonEventFactory.handleCollideBlockEvent(block, world, pos, state, entity, Direction.NONE)) {
            block.onEntityCollidedWithBlock(world, pos, state, entity);
            this.lastCollidedBlockPos = pos;
        }

        this.setCurrentCollidingBlock(null);
    }

    @Redirect(method = "updateFallState", at = @At(value = "INVOKE", target="Lnet/minecraft/block/Block;onFallenUpon(Lnet/minecraft/world/World;Lnet/minecraft/util/math/BlockPos;Lnet/minecraft/entity/Entity;F)V"))
    public void onBlockFallenUpon(Block block, net.minecraft.world.World world, BlockPos pos, net.minecraft.entity.Entity entity, float fallDistance) {
        if (world.isRemote) {
            block.onFallenUpon(world, pos, entity, fallDistance);
            return;
        }

        IBlockState state = world.getBlockState(pos);
        this.setCurrentCollidingBlock((BlockState) state);
        if (!SpongeCommonEventFactory.handleCollideBlockEvent(block, world, pos, state, entity, Direction.UP)) {
            block.onFallenUpon(world, pos, entity, fallDistance);
            this.lastCollidedBlockPos = pos;
        }

        this.setCurrentCollidingBlock(null);
    }

    @Override
    public Translation getTranslation() {
        return getType().getTranslation();
    }

    private boolean collision = false;
    private boolean untargetable = false;
    private boolean isVanished = false;

    private boolean pendingVisibilityUpdate = false;
    private int visibilityTicks = 0;

    @Override
    public boolean isVanished() {
        return this.isVanished;
    }

    @Override
    public void setVanished(boolean vanished) {
        this.isVanished = vanished;
        this.pendingVisibilityUpdate = true;
        this.visibilityTicks = 20;
    }

    @Override
    public boolean ignoresCollision() {
        return this.collision;
    }

    @Override
    public void setIgnoresCollision(boolean prevents) {
        this.collision = prevents;
    }

    @Override
    public boolean isUntargetable() {
        return this.untargetable;
    }

    @Override
    public void setUntargetable(boolean untargetable) {
        this.untargetable = untargetable;
    }

    /**
     * @author gabizou - January 4th, 2016
     * @updated gabizou - January 27th, 2016 - Rewrite to a redirect
     *
     * This prevents sounds from being sent to the server by entities that are vanished
     */
    @Redirect(method = "playSound", at = @At(value = "INVOKE", target = "Lnet/minecraft/entity/Entity;isSilent()Z"))
    private boolean checkIsSilentOrInvis(net.minecraft.entity.Entity entity) {
        return entity.isSilent() || this.isVanished;
    }

    @Redirect(method = "applyEntityCollision", at = @At(value = "FIELD", target = "Lnet/minecraft/entity/Entity;noClip:Z", opcode = Opcodes.GETFIELD))
    private boolean spongeApplyEntityCollisionCheckVanish(net.minecraft.entity.Entity entity) {
        return entity.noClip || ((IMixinEntity) entity).isVanished();
    }

    @Redirect(method = "doWaterSplashEffect", at = @At(value = "INVOKE", target = WORLD_SPAWN_PARTICLE))
    private void spawnParticle(net.minecraft.world.World world, EnumParticleTypes particleTypes, double xCoord, double yCoord, double zCoord,
            double xOffset, double yOffset, double zOffset, int... p_175688_14_) {
        if (!this.isVanished) {
            this.world.spawnParticle(particleTypes, xCoord, yCoord, zCoord, xOffset, yOffset, zOffset, p_175688_14_);
        }
    }

    @Redirect(method = "createRunningParticles", at = @At(value = "INVOKE", target = WORLD_SPAWN_PARTICLE))
    private void runningSpawnParticle(net.minecraft.world.World world, EnumParticleTypes particleTypes, double xCoord, double yCoord, double zCoord,
            double xOffset, double yOffset, double zOffset, int... p_175688_14_) {
        if (!this.isVanished) {
            this.world.spawnParticle(particleTypes, xCoord, yCoord, zCoord, xOffset, yOffset, zOffset, p_175688_14_);
        }
    }

    @Nullable
    @Override
    public Text getDisplayNameText() {
        return this.displayName;
    }

    private boolean skipSettingCustomNameTag = false;

    @Override
    public void setDisplayName(@Nullable Text displayName) {
        this.displayName = displayName;

        this.skipSettingCustomNameTag = true;
        if (this.displayName == null) {
            this.setCustomNameTag("");
        } else {
            this.setCustomNameTag(SpongeTexts.toLegacy(this.displayName));
        }

        this.skipSettingCustomNameTag = false;
    }

    @Inject(method = "setCustomNameTag", at = @At("RETURN"))
    public void onSetCustomNameTag(String name, CallbackInfo ci) {
        if (!this.skipSettingCustomNameTag) {
            this.displayName = SpongeTexts.fromLegacy(name);
        }
    }

    @Override
    public boolean canSee(Entity entity) {
        // note: this implementation will be changing with contextual data
        Optional<Boolean> optional = entity.get(Keys.VANISH);
        return (!optional.isPresent() || !optional.get()) && !((IMixinEntity) entity).isVanished();
    }

    /**
     * @author gabizou - January 30th, 2016
     * @author blood - May 12th, 2016
     * @author gabizou - June 2nd, 2016
     *
     * @reason Rewrites the method entirely for several reasons:
     * 1) If we are in a forge environment, we do NOT want forge to be capturing the item entities, because we handle them ourselves
     * 2) If we are in a client environment, we should not perform any sort of processing whatsoever.
     * 3) This method is entirely managed from the standpoint where our events have final say, as per usual.
     *
     * @param stack
     * @param offsetY
     * @return
     */
    @Overwrite
    @Nullable
    public EntityItem entityDropItem(net.minecraft.item.ItemStack stack, float offsetY) {
        // Sponge Start
        // Gotta stick with the client side handling things
        if (this.world.isRemote) {
            // Sponge End - resume normal client code. Server side we will handle it elsewhere
            if (stack.isEmpty()) {
                return null;
            } else {
                EntityItem entityitem = new EntityItem(this.world, this.posX, this.posY + (double) offsetY, this.posZ, stack);
                entityitem.setDefaultPickupDelay();
                this.world.spawnEntity(entityitem);
                return entityitem;
            }
        }
        // Sponge - Redirect server sided code to handle through the PhaseTracker
        return EntityUtil.entityOnDropItem((net.minecraft.entity.Entity) (Object) this, stack, offsetY);
    }

    @Override
    public void setCurrentCollidingBlock(BlockState state) {
        this.currentCollidingBlock = state;
    }

    @Override
    public BlockState getCurrentCollidingBlock() {
        if (this.currentCollidingBlock == null) {
            return (BlockState) Blocks.AIR.getDefaultState();
        }
        return this.currentCollidingBlock;
    }

    @Override
    public BlockPos getLastCollidedBlockPos() {
        return this.lastCollidedBlockPos;
    }

    @Override
    public boolean isVanilla() {
        return this.isVanilla;
    }

    @Override
    public Timing getTimingsHandler() {
        if (this.timing == null) {
            this.timing = SpongeTimings.getEntityTiming(this);
        }
        return this.timing;
    }

    @Override
    public EntityArchetype createArchetype() {
        return new SpongeEntityArchetypeBuilder().from(this).build();
    }

    @Override
    public Value<Boolean> gravity() {
        return this.getValue(Keys.HAS_GRAVITY).get();
    }

    @Override
    @Nullable
    public IMixinChunk getActiveChunk() {
        return this.activeChunk.get();
    }

    @Override
    public void setActiveChunk(@Nullable IMixinChunk chunk) {
        this.activeChunk = new WeakReference<IMixinChunk>(chunk);
    }

    @Override
    public boolean shouldTick() {
        final IMixinChunk chunk = this.getActiveChunk();
        // Don't tick if chunk is queued for unload or is in progress of being scheduled for unload
        // See https://github.com/SpongePowered/SpongeVanilla/issues/344
        if (chunk != null && !chunk.isActive()) {
            return false;
        }

        return true;
    }

    @Override
    public void setInvulnerable(boolean value) {
        this.invulnerable = value;
    }

    @Override
    public boolean allowsBlockBulkCapture() {
        return this.allowsBlockBulkCapture;
    }

    @Override
    public boolean allowsEntityBulkCapture() {
        return this.allowsEntityBulkCapture;
    }

    @Override
    public boolean allowsBlockEventCreation() {
        return this.allowsBlockEventCreation;
    }

    @Override
    public boolean allowsEntityEventCreation() {
        return this.allowsEntityEventCreation;
    }

    @Override
    public void refreshCache() {
        if (this.entityType != null) {
            this.allowsBlockBulkCapture = ((SpongeEntityType) this.entityType).allowsBlockBulkCapture;
            this.allowsEntityBulkCapture = ((SpongeEntityType) this.entityType).allowsEntityBulkCapture;
            this.allowsBlockEventCreation = ((SpongeEntityType) this.entityType).allowsBlockEventCreation;
            this.allowsEntityEventCreation = ((SpongeEntityType) this.entityType).allowsEntityEventCreation;
        }
    }


    @Redirect(method = "setFire",
            at = @At(value = "FIELD", target = "Lnet/minecraft/entity/Entity;fire:I", opcode = Opcodes.PUTFIELD)
    )
    private void onFire(net.minecraft.entity.Entity entity, int ticks) {
        if (((IMixinWorld) world).isFake() || !ShouldFire.IGNITE_ENTITY_EVENT) {
            this.fire = ticks; // Vanilla functionality
            return;
        }
        if (this.fire < 1 && !this.isImmuneToFireForIgniteEvent()) {
            try (CauseStackManager.StackFrame frame = Sponge.getCauseStackManager().pushCauseFrame()) {

                frame.pushCause(this.getLocation().getExtent());
                IgniteEntityEvent event = SpongeEventFactory.
                        createIgniteEntityEvent(frame.getCurrentCause(), ticks, ticks, this);

                if (SpongeImpl.postEvent(event)) {
                    this.fire = 0;
                    return; // set fire ticks to 0
                }
                this.fire = event.getFireTicks();
            }
        }
    }

    @Override
    public boolean isImmuneToFireForIgniteEvent() { // Since normal entities don't have the concept of having game modes...
        return false;
    }

    @Redirect(method = "onStruckByLightning", at = @At(value = "INVOKE", target = "Lnet/minecraft/entity/Entity;attackEntityFrom(Lnet/minecraft/util/DamageSource;F)Z"))
    private boolean onSpongeLightningDamage(net.minecraft.entity.Entity entity, DamageSource source, float damage, EntityLightningBolt lightningBolt) {
        if (!this.world.isRemote) {
            return entity.attackEntityFrom(source, damage);
        }
        try {
            DamageSource.LIGHTNING_BOLT = new EntityDamageSource("lightningBolt", lightningBolt);
            return entity.attackEntityFrom(DamageSource.LIGHTNING_BOLT, damage);
        } finally {
            DamageSource.LIGHTNING_BOLT = source;
        }
    }

}<|MERGE_RESOLUTION|>--- conflicted
+++ resolved
@@ -1039,15 +1039,9 @@
                 .set(Queries.POSITION_X, transform.getScale().getX())
                 .set(Queries.POSITION_Y, transform.getScale().getY())
                 .set(Queries.POSITION_Z, transform.getScale().getZ())
-<<<<<<< HEAD
-            .getContainer()
-            .set(DataQueries.ENTITY_TYPE, this.entityType.getKey())
-            .set(DataQueries.UNSAFE_NBT, unsafeNbt);
-=======
                 .getContainer()
-                .set(DataQueries.ENTITY_TYPE, this.entityType.getId())
+                .set(DataQueries.ENTITY_TYPE, this.entityType.getKey())
                 .set(DataQueries.UNSAFE_NBT, unsafeNbt);
->>>>>>> 4554b62c
         final Collection<DataManipulator<?, ?>> manipulators = ((IMixinCustomDataHolder) this).getCustomManipulators();
         if (!manipulators.isEmpty()) {
             container.set(DataQueries.DATA_MANIPULATORS, DataUtil.getSerializedManipulatorList(manipulators));
