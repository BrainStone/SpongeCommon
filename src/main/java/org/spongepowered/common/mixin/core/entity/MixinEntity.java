/*
 * This file is part of Sponge, licensed under the MIT License (MIT).
 *
 * Copyright (c) SpongePowered <https://www.spongepowered.org>
 * Copyright (c) contributors
 *
 * Permission is hereby granted, free of charge, to any person obtaining a copy
 * of this software and associated documentation files (the "Software"), to deal
 * in the Software without restriction, including without limitation the rights
 * to use, copy, modify, merge, publish, distribute, sublicense, and/or sell
 * copies of the Software, and to permit persons to whom the Software is
 * furnished to do so, subject to the following conditions:
 *
 * The above copyright notice and this permission notice shall be included in
 * all copies or substantial portions of the Software.
 *
 * THE SOFTWARE IS PROVIDED "AS IS", WITHOUT WARRANTY OF ANY KIND, EXPRESS OR
 * IMPLIED, INCLUDING BUT NOT LIMITED TO THE WARRANTIES OF MERCHANTABILITY,
 * FITNESS FOR A PARTICULAR PURPOSE AND NONINFRINGEMENT. IN NO EVENT SHALL THE
 * AUTHORS OR COPYRIGHT HOLDERS BE LIABLE FOR ANY CLAIM, DAMAGES OR OTHER
 * LIABILITY, WHETHER IN AN ACTION OF CONTRACT, TORT OR OTHERWISE, ARISING FROM,
 * OUT OF OR IN CONNECTION WITH THE SOFTWARE OR THE USE OR OTHER DEALINGS IN
 * THE SOFTWARE.
 */
package org.spongepowered.common.mixin.core.entity;

import static com.google.common.base.Preconditions.checkNotNull;

import co.aikar.timings.SpongeTimings;
import co.aikar.timings.Timing;
import com.flowpowered.math.vector.Vector3d;
import com.google.common.collect.ImmutableList;
import com.google.common.collect.Lists;
import net.minecraft.block.Block;
import net.minecraft.block.material.Material;
import net.minecraft.block.state.IBlockState;
import net.minecraft.entity.EntityList;
import net.minecraft.entity.EntityLivingBase;
import net.minecraft.entity.EntityTracker;
import net.minecraft.entity.EntityTrackerEntry;
<<<<<<< HEAD
=======
import net.minecraft.entity.EnumCreatureType;
import net.minecraft.entity.item.EntityArmorStand;
>>>>>>> 773174d4
import net.minecraft.entity.item.EntityItem;
import net.minecraft.entity.player.EntityPlayerMP;
import net.minecraft.init.Blocks;
import net.minecraft.nbt.NBTTagCompound;
import net.minecraft.nbt.NBTTagList;
import net.minecraft.network.Packet;
import net.minecraft.network.datasync.EntityDataManager;
import net.minecraft.network.play.server.SPacketDestroyEntities;
import net.minecraft.network.play.server.SPacketPlayerListItem;
import net.minecraft.network.play.server.SPacketPlayerPosLook;
import net.minecraft.util.DamageSource;
import net.minecraft.util.EnumParticleTypes;
import net.minecraft.util.SoundCategory;
import net.minecraft.util.SoundEvent;
import net.minecraft.util.math.AxisAlignedBB;
import net.minecraft.util.math.BlockPos;
import net.minecraft.world.WorldServer;
import net.minecraft.world.gen.ChunkProviderServer;
import org.spongepowered.api.block.BlockState;
import org.spongepowered.api.data.DataContainer;
import org.spongepowered.api.data.DataTransactionResult;
import org.spongepowered.api.data.DataView;
import org.spongepowered.api.data.MemoryDataContainer;
import org.spongepowered.api.data.Queries;
import org.spongepowered.api.data.key.Keys;
import org.spongepowered.api.data.manipulator.DataManipulator;
import org.spongepowered.api.data.manipulator.mutable.entity.IgniteableData;
import org.spongepowered.api.data.manipulator.mutable.entity.VehicleData;
import org.spongepowered.api.data.persistence.InvalidDataException;
import org.spongepowered.api.entity.Entity;
import org.spongepowered.api.entity.EntitySnapshot;
import org.spongepowered.api.entity.EntityType;
import org.spongepowered.api.entity.EntityTypes;
import org.spongepowered.api.entity.Transform;
import org.spongepowered.api.entity.living.player.Player;
import org.spongepowered.api.entity.living.player.User;
import org.spongepowered.api.event.SpongeEventFactory;
import org.spongepowered.api.event.cause.Cause;
import org.spongepowered.api.event.cause.NamedCause;
import org.spongepowered.api.event.cause.entity.spawn.EntitySpawnCause;
import org.spongepowered.api.event.cause.entity.spawn.SpawnCause;
import org.spongepowered.api.event.cause.entity.spawn.SpawnTypes;
import org.spongepowered.api.event.entity.ConstructEntityEvent;
import org.spongepowered.api.event.entity.MoveEntityEvent;
import org.spongepowered.api.event.item.inventory.DropItemEvent;
import org.spongepowered.api.item.inventory.ItemStackSnapshot;
import org.spongepowered.api.text.Text;
import org.spongepowered.api.text.translation.Translation;
import org.spongepowered.api.util.Direction;
import org.spongepowered.api.util.RelativePositions;
import org.spongepowered.api.world.Location;
import org.spongepowered.api.world.World;
import org.spongepowered.asm.lib.Opcodes;
import org.spongepowered.asm.mixin.Implements;
import org.spongepowered.asm.mixin.Interface;
import org.spongepowered.asm.mixin.Intrinsic;
import org.spongepowered.asm.mixin.Mixin;
import org.spongepowered.asm.mixin.Overwrite;
import org.spongepowered.asm.mixin.Shadow;
import org.spongepowered.asm.mixin.injection.At;
import org.spongepowered.asm.mixin.injection.Inject;
import org.spongepowered.asm.mixin.injection.Redirect;
import org.spongepowered.asm.mixin.injection.callback.CallbackInfo;
import org.spongepowered.asm.mixin.injection.callback.CallbackInfoReturnable;
import org.spongepowered.common.SpongeImpl;
import org.spongepowered.common.SpongeImplHooks;
import org.spongepowered.common.data.persistence.NbtTranslator;
import org.spongepowered.common.data.util.DataQueries;
import org.spongepowered.common.data.util.DataUtil;
import org.spongepowered.common.data.util.NbtDataUtil;
import org.spongepowered.common.data.value.immutable.ImmutableSpongeListValue;
import org.spongepowered.common.data.value.immutable.ImmutableSpongeValue;
import org.spongepowered.common.entity.EntityUtil;
import org.spongepowered.common.entity.SpongeEntitySnapshotBuilder;
<<<<<<< HEAD
=======
import org.spongepowered.common.entity.SpongeEntityType;
import org.spongepowered.common.event.CauseTracker;
import org.spongepowered.common.event.DamageEventHandler;
import org.spongepowered.common.event.MinecraftBlockDamageSource;
>>>>>>> 773174d4
import org.spongepowered.common.event.SpongeCommonEventFactory;
import org.spongepowered.common.event.damage.DamageEventHandler;
import org.spongepowered.common.event.damage.MinecraftBlockDamageSource;
import org.spongepowered.common.event.tracking.IPhaseState;
import org.spongepowered.common.event.tracking.PhaseContext;
import org.spongepowered.common.event.tracking.PhaseData;
import org.spongepowered.common.interfaces.data.IMixinCustomDataHolder;
import org.spongepowered.common.interfaces.entity.IMixinEntity;
import org.spongepowered.common.interfaces.entity.IMixinGriefer;
import org.spongepowered.common.interfaces.world.IMixinWorldServer;
import org.spongepowered.common.item.inventory.util.ItemStackUtil;
import org.spongepowered.common.text.SpongeTexts;
import org.spongepowered.common.util.SpongeHooks;

import java.util.ArrayList;
import java.util.Collection;
import java.util.EnumSet;
import java.util.List;
import java.util.Optional;
import java.util.Random;
import java.util.Set;
import java.util.UUID;
import java.util.stream.Collectors;

import javax.annotation.Nullable;

@Mixin(net.minecraft.entity.Entity.class)
@Implements(@Interface(iface = Entity.class, prefix = "entity$"))
public abstract class MixinEntity implements IMixinEntity {

    private static final String LAVA_DAMAGESOURCE_FIELD = "Lnet/minecraft/util/DamageSource;lava:Lnet/minecraft/util/DamageSource;";
    private static final String ATTACK_ENTITY_FROM_METHOD = "Lnet/minecraft/entity/Entity;attackEntityFrom(Lnet/minecraft/util/DamageSource;F)Z";
    private static final String FIRE_DAMAGESOURCE_FIELD = "Lnet/minecraft/util/DamageSource;inFire:Lnet/minecraft/util/DamageSource;";
    private static final String WORLD_SPAWN_PARTICLE = "Lnet/minecraft/world/World;spawnParticle(Lnet/minecraft/util/EnumParticleTypes;DDDDDD[I)V";
    @SuppressWarnings("unused")
	private static final String
            ENTITY_ITEM_INIT =
            "Lnet/minecraft/entity/item/EntityItem;<init>(Lnet/minecraft/world/World;DDDLnet/minecraft/item/ItemStack;)V";
    // @formatter:off
    private EntityType entityType = SpongeImpl.getRegistry().getTranslated(this.getClass(), EntityType.class);
    private boolean teleporting;
    private net.minecraft.entity.Entity teleportVehicle;
    private float origWidth;
    private float origHeight;
    @Nullable private DamageSource originalLava;
    protected boolean isConstructing = true;
    @Nullable private Text displayName;
    protected DamageSource lastDamageSource;
    protected Cause destructCause;
    private BlockState currentCollidingBlock;
    private BlockPos lastCollidedBlockPos;
    private final boolean isVanilla = getClass().getName().startsWith("net.minecraft.");
    private Timing timing;

    @Shadow private UUID entityUniqueID;
    @Shadow public net.minecraft.world.World worldObj;
    @Shadow public double posX;
    @Shadow public double posY;
    @Shadow public double posZ;
    @Shadow public double motionX;
    @Shadow public double motionY;
    @Shadow public double motionZ;
    @Shadow public boolean velocityChanged;
    @Shadow public double prevPosX;
    @Shadow public double prevPosY;
    @Shadow public double prevPosZ;
    @Shadow public float rotationYaw;
    @Shadow public float rotationPitch;
    @Shadow public float width;
    @Shadow public float height;
    @Shadow public float fallDistance;
    @Shadow public boolean isDead;
    @Shadow public boolean onGround;
    @Shadow public boolean inWater;
    @Shadow protected boolean isImmuneToFire;
    @Shadow public int hurtResistantTime;
    @Shadow public int fireResistance;
    @Shadow public int fire;
    @Shadow public int dimension;
    @Shadow protected Random rand;
    @Shadow public float prevDistanceWalkedModified;
    @Shadow public float distanceWalkedModified;
    @Shadow protected EntityDataManager dataManager;

    @Shadow public abstract void setPosition(double x, double y, double z);
    @Shadow public abstract void setDead();
    @Shadow public abstract void setFlag(int flag, boolean data);
    @Shadow public abstract boolean getFlag(int flag);
    @Shadow public abstract int getAir();
    @Shadow public abstract void setAir(int air);
    @Shadow public abstract float getEyeHeight();
    @Shadow public abstract String getCustomNameTag();
    @Shadow public abstract void setCustomNameTag(String name);
    @Shadow public abstract UUID getUniqueID();
    @Shadow public abstract AxisAlignedBB getEntityBoundingBox();
    @Shadow protected abstract boolean getAlwaysRenderNameTag();
    @Shadow protected abstract void setAlwaysRenderNameTag(boolean visible);
    @Shadow public abstract void setFire(int seconds);
    @Shadow public abstract NBTTagCompound writeToNBT(NBTTagCompound compound);
    @Shadow public abstract boolean attackEntityFrom(DamageSource source, float amount);
    @Shadow protected abstract void shadow$setRotation(float yaw, float pitch);
    @Shadow public abstract void setSize(float width, float height);
    @Shadow public abstract boolean isSilent();
    @Shadow public abstract int getEntityId();
    @Shadow public abstract boolean isBeingRidden();
    @Shadow public abstract SoundCategory getSoundCategory();
    @Shadow public abstract List<net.minecraft.entity.Entity> shadow$getPassengers();
    @Shadow public abstract net.minecraft.entity.Entity getLowestRidingEntity();
    @Shadow public abstract net.minecraft.entity.Entity getRidingEntity();
    @Shadow public abstract void dismountRidingEntity();
    @Shadow public abstract void playSound(SoundEvent soundIn, float volume, float pitch);
    @Shadow public abstract boolean isEntityInvulnerable(DamageSource source);
    @Shadow public abstract boolean isSprinting();
    @Shadow public abstract boolean isInWater();
    @Shadow public abstract boolean isRiding();
    @Shadow public abstract void applyEnchantments(EntityLivingBase entityLivingBaseIn, net.minecraft.entity.Entity entityIn);
    @Shadow public abstract boolean isOnSameTeam(net.minecraft.entity.Entity entityIn);
    @Shadow public abstract double getDistanceSqToEntity(net.minecraft.entity.Entity entityIn);
    @Shadow public abstract void addToPlayerScore(net.minecraft.entity.Entity entityIn, int amount);
    @Shadow public abstract void setLocationAndAngles(double x, double y, double z, float yaw, float pitch);
    @Shadow public abstract boolean hasNoGravity();
    @Shadow public abstract void setNoGravity(boolean noGravity);


    // @formatter:on

<<<<<<< HEAD
    @Redirect(method = "<init>", at = @At(value = "FIELD", target = "Lnet/minecraft/entity/Entity;dimension:I", opcode = Opcodes.PUTFIELD))
    private void onSet(net.minecraft.entity.Entity self, int dimensionId, net.minecraft.world.World worldIn) {
        if (worldIn instanceof IMixinWorldServer) {
            self.dimension = ((IMixinWorldServer) worldIn).getDimensionId();
        } else {
            self.dimension = dimensionId;
=======
    @Inject(method = "<init>", at = @At("RETURN"))
    public void onConstruction(net.minecraft.world.World worldIn, CallbackInfo ci) {
        if (this.entityType != null) {
            SpongeEntityType spongeEntityType = (SpongeEntityType) this.entityType;
            if (spongeEntityType.getEnumCreatureType() == null) {
                for (EnumCreatureType type : EnumCreatureType.values()) {
                    if (SpongeImplHooks.isCreatureOfType(this.mcEntity, type)) {
                        spongeEntityType.setEnumCreatureType(type);
                        break;
                    }
                }
            }
>>>>>>> 773174d4
        }
    }

    @Override
    public boolean isInConstructPhase() {
        return this.isConstructing;
    }

    @Override
    public void firePostConstructEvents() {
        this.isConstructing = false;
    }

    @Inject(method = "setSize", at = @At("RETURN"))
    public void onSetSize(float width, float height, CallbackInfo ci) {
        if (this.origWidth == 0 || this.origHeight == 0) {
            this.origWidth = this.width;
            this.origHeight = this.height;
        }
    }

    @Inject(method = "moveEntity(DDD)V", at = @At("HEAD"), cancellable = true)
    public void onMoveEntity(double x, double y, double z, CallbackInfo ci) {
        if (!this.worldObj.isRemote && !SpongeHooks.checkEntitySpeed(((net.minecraft.entity.Entity) (Object) this), x, y, z)) {
            ci.cancel();
        }
    }

    @Inject(method = "setOnFireFromLava()V", at = @At(value = "FIELD", target = LAVA_DAMAGESOURCE_FIELD, opcode = Opcodes.GETSTATIC))
    public void preSetOnFire(CallbackInfo callbackInfo) {
        if (!this.worldObj.isRemote) {
            this.originalLava = DamageSource.lava;
            AxisAlignedBB bb = this.getEntityBoundingBox().expand(-0.10000000149011612D, -0.4000000059604645D, -0.10000000149011612D);
            Location<World> location = DamageEventHandler.findFirstMatchingBlock((net.minecraft.entity.Entity) (Object) this, bb, block ->
                block.getMaterial() == Material.LAVA);
            DamageSource.lava = new MinecraftBlockDamageSource("lava", location).setFireDamage();
        }
    }

    @Inject(method = "setOnFireFromLava()V", at = @At(value = "INVOKE_ASSIGN", target = ATTACK_ENTITY_FROM_METHOD))
    public void postSetOnFire(CallbackInfo callbackInfo) {
        if (!this.worldObj.isRemote) {
            if (this.originalLava == null) {
                SpongeImpl.getLogger().error("Original lava is null!");
                Thread.dumpStack();
            }
            DamageSource.lava = this.originalLava;
        }
    }

    private DamageSource originalInFire;

    @Inject(method = "dealFireDamage", at = @At(value = "FIELD", target = FIRE_DAMAGESOURCE_FIELD, opcode = Opcodes.GETSTATIC))
    public void preFire(CallbackInfo callbackInfo) {
        // Sponge Start - Find the fire block!
        if (!this.worldObj.isRemote) {
            this.originalInFire = DamageSource.inFire;
            AxisAlignedBB bb = this.getEntityBoundingBox().expand(-0.001D, -0.001D, -0.001D);
            Location<World> location = DamageEventHandler.findFirstMatchingBlock((net.minecraft.entity.Entity) (Object) this, bb, block ->
                block.getBlock() == Blocks.FIRE || block.getBlock() == Blocks.FLOWING_LAVA || block.getBlock() == Blocks.LAVA);
            DamageSource.inFire = new MinecraftBlockDamageSource("inFire", location).setFireDamage();
        }
    }

    @Inject(method = "dealFireDamage", at = @At(value = "INVOKE_ASSIGN", target = ATTACK_ENTITY_FROM_METHOD))
    public void postDealFireDamage(CallbackInfo callbackInfo) {
        if (!this.worldObj.isRemote) {
            if (this.originalInFire == null) {
                SpongeImpl.getLogger().error("Original fire is null!");
                Thread.dumpStack();
            }
            DamageSource.inFire = this.originalInFire;
        }
    }

    @Override
    public void supplyVanillaManipulators(List<DataManipulator<?, ?>> manipulators) {
        Optional<VehicleData> vehicleData = get(VehicleData.class);
        if (vehicleData.isPresent()) {
            manipulators.add(vehicleData.get());
        }
        if (this.fire > 0) {
            manipulators.add(get(IgniteableData.class).get());
        }
    }

    @Override
    public EntitySnapshot createSnapshot() {
        return new SpongeEntitySnapshotBuilder().from(this).build();
    }

    @Override
    public Random getRandom() {
        return this.rand;
    }

    public Vector3d getPosition() {
        return new Vector3d(this.posX, this.posY, this.posZ);
    }

    @Override
    public Location<World> getLocation() {
        return new Location<>((World) this.worldObj, getPosition());
    }

    @Override
    public boolean setLocationAndRotation(Location<World> location, Vector3d rotation) {
        boolean result = setLocation(location);
        if (result) {
            setRotation(rotation);
            return true;
        }

        return false;
    }

    @Override
    public boolean setLocation(Location<World> location) {
        checkNotNull(location, "The location was null!");
        if (isRemoved()) {
            return false;
        }

        MoveEntityEvent.Teleport event = SpongeCommonEventFactory.handleDisplaceEntityTeleportEvent((net.minecraft.entity.Entity) (Object) this, location);
        if (event.isCancelled()) {
            return false;
        } else {
            location = event.getToTransform().getLocation();
            this.rotationPitch = (float) event.getToTransform().getPitch();
            this.rotationYaw = (float) event.getToTransform().getYaw();
        }

        // detach passengers
        final net.minecraft.entity.Entity thisEntity = (net.minecraft.entity.Entity) (Object) this;
        final List<net.minecraft.entity.Entity> passengers = thisEntity.getPassengers();

        net.minecraft.world.World nmsWorld = null;
        if (location.getExtent().getUniqueId() != ((World) this.worldObj).getUniqueId()) {
            nmsWorld = (net.minecraft.world.World) location.getExtent();
            if ((net.minecraft.entity.Entity) (Object) this instanceof EntityPlayerMP) {
                // Close open containers
                final EntityPlayerMP entityPlayerMP = (EntityPlayerMP) (net.minecraft.entity.Entity) (Object) this;
                if (entityPlayerMP.openContainer != entityPlayerMP.inventoryContainer) {
                    entityPlayerMP.closeContainer();
                }
            }
            EntityUtil.changeWorld((net.minecraft.entity.Entity) (Object) this, location, ((IMixinWorldServer) this.worldObj).getDimensionId(), ((IMixinWorldServer) nmsWorld).getDimensionId());
        } else {
            if (thisEntity instanceof EntityPlayerMP && ((EntityPlayerMP) thisEntity).connection != null) {
                ((WorldServer) location.getExtent()).getChunkProvider().loadChunk(location.getChunkPosition().getX(), location.getChunkPosition().getZ());
                ((EntityPlayerMP) thisEntity).connection.setPlayerLocation(location.getX(), location.getY(), location.getZ(),
                        thisEntity.rotationYaw, thisEntity.rotationPitch);
            } else {
                setPosition(location.getPosition().getX(), location.getPosition().getY(), location.getPosition().getZ());
            }
        }

        // re-attach passengers
            // Re-attach passengers
            for (net.minecraft.entity.Entity passenger : passengers) {
                passenger.startRiding(thisEntity, true);
            }
        return true;
    }

    // always use these methods internally when setting locations from a transform or location
    // to avoid firing a DisplaceEntityEvent.Teleport
    @Override
    public void setLocationAndAngles(Location<World> location) {
        if (((Entity) this) instanceof EntityPlayerMP) {
            ((EntityPlayerMP)(Object) this).connection.setPlayerLocation(location.getX(), location.getY(), location.getZ(), this.rotationYaw, this.rotationPitch);
        } else {
            this.setPosition(location.getX(), location.getY(), location.getZ());
        }
        if (this.worldObj != location.getExtent()) {
            this.worldObj = (net.minecraft.world.World) location.getExtent();
        }
    }

    @Override
    public void setLocationAndAngles(Transform<World> transform) {
        Vector3d position = transform.getPosition();
        if (((Entity) this) instanceof EntityPlayerMP) {
        	((EntityPlayerMP)(Object) this).connection.setPlayerLocation(position.getX(), position.getY(), position.getZ(), (float) transform.getYaw(), (float) transform.getPitch());
        } else {
            this.setLocationAndAngles(position.getX(), position.getY(), position.getZ(), (float) transform.getYaw(), (float) transform.getPitch());
        }
        if (this.worldObj != transform.getExtent()) {
            this.worldObj = (net.minecraft.world.World) transform.getExtent();
        }
    }

    @Override
    public boolean setLocationAndRotation(Location<World> location, Vector3d rotation, EnumSet<RelativePositions> relativePositions) {
        boolean relocated = true;

        if (relativePositions.isEmpty()) {
            // This is just a normal teleport that happens to set both.
            relocated = setLocation(location);
            setRotation(rotation);
        } else {
            if (((Entity) this) instanceof EntityPlayerMP && ((EntityPlayerMP) (Entity) this).connection != null) {
                // Players use different logic, as they support real relative movement.
                EnumSet<SPacketPlayerPosLook.EnumFlags> relativeFlags = EnumSet.noneOf(SPacketPlayerPosLook.EnumFlags.class);

                if (relativePositions.contains(RelativePositions.X)) {
                    relativeFlags.add(SPacketPlayerPosLook.EnumFlags.X);
                }

                if (relativePositions.contains(RelativePositions.Y)) {
                    relativeFlags.add(SPacketPlayerPosLook.EnumFlags.Y);
                }

                if (relativePositions.contains(RelativePositions.Z)) {
                    relativeFlags.add(SPacketPlayerPosLook.EnumFlags.Z);
                }

                if (relativePositions.contains(RelativePositions.PITCH)) {
                    relativeFlags.add(SPacketPlayerPosLook.EnumFlags.X_ROT);
                }

                if (relativePositions.contains(RelativePositions.YAW)) {
                    relativeFlags.add(SPacketPlayerPosLook.EnumFlags.Y_ROT);
                }

                ((EntityPlayerMP) (Entity) this).connection.setPlayerLocation(location.getPosition().getX(), location.getPosition()
                        .getY(), location.getPosition().getZ(), (float) rotation.getY(), (float) rotation.getX(), relativeFlags);
            } else {
                Location<World> resultantLocation = getLocation();
                Vector3d resultantRotation = getRotation();

                if (relativePositions.contains(RelativePositions.X)) {
                    resultantLocation = resultantLocation.add(location.getPosition().getX(), 0, 0);
                }

                if (relativePositions.contains(RelativePositions.Y)) {
                    resultantLocation = resultantLocation.add(0, location.getPosition().getY(), 0);
                }

                if (relativePositions.contains(RelativePositions.Z)) {
                    resultantLocation = resultantLocation.add(0, 0, location.getPosition().getZ());
                }

                if (relativePositions.contains(RelativePositions.PITCH)) {
                    resultantRotation = resultantRotation.add(rotation.getX(), 0, 0);
                }

                if (relativePositions.contains(RelativePositions.YAW)) {
                    resultantRotation = resultantRotation.add(0, rotation.getY(), 0);
                }

                // From here just a normal teleport is needed.
                relocated = setLocation(resultantLocation);
                setRotation(resultantRotation);
            }
        }
        return relocated;
    }

    @Inject(method = "onUpdate", at = @At("RETURN"))
    private void spongeOnUpdate(CallbackInfo callbackInfo) {
        if (this.pendingVisibilityUpdate && !this.worldObj.isRemote) {
            final EntityTracker entityTracker = ((WorldServer) this.worldObj).getEntityTracker();
            final EntityTrackerEntry lookup = entityTracker.trackedEntityHashTable.lookup(this.getEntityId());
            if (this.visibilityTicks % 4 == 0) {
                if (this.isVanished) {
                    for (EntityPlayerMP entityPlayerMP : lookup.trackingPlayers) {
                        entityPlayerMP.connection.sendPacket(new SPacketDestroyEntities(this.getEntityId()));
                        if (((Object) this) instanceof EntityPlayerMP) {
                            entityPlayerMP.connection.sendPacket(
                                    new SPacketPlayerListItem(SPacketPlayerListItem.Action.REMOVE_PLAYER, (EntityPlayerMP) (Object) this));
                        }
                    }
                } else {
                    this.visibilityTicks = 1;
                    this.pendingVisibilityUpdate = false;
                    for (EntityPlayerMP entityPlayerMP : SpongeImpl.getServer().getPlayerList().getPlayerList()) {
                        if (((Object) this) == entityPlayerMP) {
                            continue;
                        }
                        if (((Object) this) instanceof EntityPlayerMP) {
                            Packet<?> packet = new SPacketPlayerListItem(SPacketPlayerListItem.Action.ADD_PLAYER, (EntityPlayerMP) (Object) this);
                            entityPlayerMP.connection.sendPacket(packet);
                        }
                        Packet<?> newPacket = lookup.createSpawnPacket(); // creates the spawn packet for us
                        entityPlayerMP.connection.sendPacket(newPacket);
                    }
                }
            }
            if (this.visibilityTicks > 0) {
                this.visibilityTicks--;
            } else {
                this.pendingVisibilityUpdate = false;
            }
        }
    }

    @Override
    public Vector3d getScale() {
        return Vector3d.ONE;
    }

    @Override
    public void setScale(Vector3d scale) {
        // do nothing, Minecraft doesn't properly support this yet
    }

    @Override
    public Transform<World> getTransform() {
        return new Transform<>(getWorld(), getPosition(), getRotation(), getScale());
    }

    @Override
    public boolean setTransform(Transform<World> transform) {
        checkNotNull(transform, "The transform cannot be null!");
        boolean result = setLocation(transform.getLocation());
        if (result) {
            setRotation(transform.getRotation());
            setScale(transform.getScale());
            return true;
        }

        return false;
    }

    @Override
    public boolean transferToWorld(World world, Vector3d position) {
        checkNotNull(world, "World was null!");
        checkNotNull(position, "Position was null!");
        return setLocation(new Location<>(world, position));
    }

    @Override
    public Vector3d getRotation() {
        return new Vector3d(this.rotationPitch, this.rotationYaw, 0);
    }

    @SuppressWarnings({"unchecked", "rawtypes"})
    @Override
    public void setRotation(Vector3d rotation) {
        checkNotNull(rotation, "Rotation was null!");
        if (isRemoved()) {
            return;
        }
        if (((Entity) this) instanceof EntityPlayerMP && ((EntityPlayerMP) (Entity) this).connection != null) {
            // Force an update, this also set the rotation in this entity
            ((EntityPlayerMP) (Entity) this).connection.setPlayerLocation(getPosition().getX(), getPosition().getY(),
                getPosition().getZ(), (float) rotation.getY(), (float) rotation.getX(), (Set) EnumSet.noneOf(RelativePositions.class));
        } else {
            if (!this.worldObj.isRemote) { // We can't set the rotation update on client worlds.
                ((IMixinWorldServer) getWorld()).addEntityRotationUpdate((net.minecraft.entity.Entity) (Entity) this, rotation);
            }

            // Let the entity tracker do its job, this just updates the variables
            shadow$setRotation((float) rotation.getY(), (float) rotation.getX());
        }
    }

    @Override
    public boolean isOnGround() {
        return this.onGround;
    }

    @Override
    public boolean isRemoved() {
        return this.isDead;
    }

    @Override
    public boolean isLoaded() {
        // TODO - add flag for entities loaded/unloaded into world
        return !isRemoved();
    }

    @Override
    public void remove() {
        this.isDead = true;
    }

    @Override
    public boolean damage(double damage, org.spongepowered.api.event.cause.entity.damage.source.DamageSource damageSource, Cause cause) {
        if (!(damageSource instanceof DamageSource)) {
            SpongeImpl.getLogger().error("An illegal DamageSource was provided in the cause! The damage source must extend AbstractDamageSource!");
            return false;
        }
        // todo hook the damage entity event with the cause.
        return attackEntityFrom((DamageSource) damageSource, (float) damage);
    }

    @Override
    public boolean isTeleporting() {
        return this.teleporting;
    }

    @Override
    public net.minecraft.entity.Entity getTeleportVehicle() {
        return this.teleportVehicle;
    }

    @Override
    public void setIsTeleporting(boolean teleporting) {
        this.teleporting = teleporting;
    }

    @Override
    public void setTeleportVehicle(net.minecraft.entity.Entity vehicle) {
        this.teleportVehicle = vehicle;
    }

    @Override
    public EntityType getType() {
        return this.entityType;
    }

    @Override
    public UUID getUniqueId() {
        return this.entityUniqueID;
    }

    @SuppressWarnings({"unchecked", "rawtypes"})
    @Intrinsic
    public List<Entity> entity$getPassengers() {
        return (List) shadow$getPassengers();
    }

    @Override
    public Optional<Entity> getVehicle() {
        return Optional.ofNullable((Entity) getRidingEntity());
    }

    @Override
    public Entity getBaseVehicle() {
        return (Entity) this.getLowestRidingEntity();
    }

    @Override
    public DataTransactionResult addPassenger(Entity entity) {
        checkNotNull(entity);
        if (entity.getPassengers().contains(this)) {
            throw new IllegalArgumentException(String.format("Cannot add entity %s as a passenger of %s, because the former already has the latter as a passenger!", entity, this));
        }

        final ImmutableList.Builder<EntitySnapshot> passengerSnapshotsBuilder = ImmutableList.builder();
        passengerSnapshotsBuilder.addAll(getPassengers().stream().map(Entity::createSnapshot).collect(Collectors.toList()));

        final DataTransactionResult.Builder builder = DataTransactionResult.builder();
        if (!((net.minecraft.entity.Entity) entity).startRiding((net.minecraft.entity.Entity) (Object) this, true)) {
            return builder.result(DataTransactionResult.Type.FAILURE).reject(new ImmutableSpongeListValue<>(Keys.PASSENGERS, ImmutableList.of(entity
                    .createSnapshot()))).build();
        }

        passengerSnapshotsBuilder.add(entity.createSnapshot());

        return builder.result(DataTransactionResult.Type.SUCCESS).success(new ImmutableSpongeListValue<>(Keys.PASSENGERS, passengerSnapshotsBuilder
                .build())).build();
    }

    @Override
    public DataTransactionResult setVehicle(@Nullable Entity entity) {
        if (getRidingEntity() == null && entity == null) {
            return DataTransactionResult.successNoData();
        }
        final DataTransactionResult.Builder builder = DataTransactionResult.builder();
        if (getRidingEntity() != null) {
            final EntitySnapshot previousVehicleSnapshot = ((Entity) getRidingEntity()).createSnapshot();
            dismountRidingEntity();
            builder.replace(new ImmutableSpongeValue<>(Keys.VEHICLE, previousVehicleSnapshot));
        }
        if (entity != null) {
            builder.from(entity.addPassenger(this));
        }
        return builder.result(DataTransactionResult.Type.SUCCESS).build();
    }


    /**
     * @author blood - May 28th, 2016
     * @author gabizou - May 31st, 2016 - Update for 1.9.4
     *
     * @reason - rewritten to support {@link MoveEntityEvent.Teleport.Portal}
     *
     * @param toDimensionId The id of target dimension.
     */
    @Nullable
    @Overwrite
    public net.minecraft.entity.Entity changeDimension(int toDimensionId) {
        if (!this.worldObj.isRemote && !this.isDead) {
            // Sponge Start - Handle teleportation solely in TrackingUtil where everything can be debugged.
            return EntityUtil.transferEntityToDimension(this, toDimensionId);
            // Sponge End
        }
        return null;
    }

    /**
     * Hooks into vanilla's writeToNBT to call {@link #writeToNbt}.
     *
     * <p> This makes it easier for other entity mixins to override writeToNBT
     * without having to specify the <code>@Inject</code> annotation. </p>
     *
     * @param compound The compound vanilla writes to (unused because we write
     *        to SpongeData)
     * @param ci (Unused) callback info
     */
    @Inject(method = "Lnet/minecraft/entity/Entity;writeToNBT(Lnet/minecraft/nbt/NBTTagCompound;)Lnet/minecraft/nbt/NBTTagCompound;", at = @At("HEAD"))
    public void onWriteToNBT(NBTTagCompound compound, CallbackInfoReturnable<NBTTagCompound> ci) {
        this.writeToNbt(this.getSpongeData());
    }

    /**
     * Hooks into vanilla's readFromNBT to call {@link #readFromNbt}.
     *
     * <p> This makes it easier for other entity mixins to override readFromNbt
     * without having to specify the <code>@Inject</code> annotation. </p>
     *
     * @param compound The compound vanilla reads from (unused because we read
     *        from SpongeData)
     * @param ci (Unused) callback info
     */
    @Inject(method = "Lnet/minecraft/entity/Entity;readFromNBT(Lnet/minecraft/nbt/NBTTagCompound;)V", at = @At("RETURN"))
    public void onReadFromNBT(NBTTagCompound compound, CallbackInfo ci) {
        if (this.isConstructing) {
            firePostConstructEvents(); // Do this early as possible
        }
        this.readFromNbt(this.getSpongeData());
    }

    @Override
    public boolean validateRawData(DataContainer container) {
        return false;
    }

    @Override
    public void setRawData(DataContainer container) throws InvalidDataException {

    }

    /**
     * Read extra data (SpongeData) from the entity's NBT tag.
     *
     * @param compound The SpongeData compound to read from
     */
    @Override
    public void readFromNbt(NBTTagCompound compound) {
        if (this instanceof IMixinCustomDataHolder) {
            if (compound.hasKey(NbtDataUtil.CUSTOM_MANIPULATOR_TAG_LIST, NbtDataUtil.TAG_LIST)) {
                final NBTTagList list = compound.getTagList(NbtDataUtil.CUSTOM_MANIPULATOR_TAG_LIST, NbtDataUtil.TAG_COMPOUND);
                final ImmutableList.Builder<DataView> builder = ImmutableList.builder();
                if (list != null && list.tagCount() != 0) {
                    for (int i = 0; i < list.tagCount(); i++) {
                        final NBTTagCompound internal = list.getCompoundTagAt(i);
                        builder.add(NbtTranslator.getInstance().translateFrom(internal));
                    }
                }
                try {
                    final List<DataManipulator<?, ?>> manipulators = DataUtil.deserializeManipulatorList(builder.build());
                    for (DataManipulator<?, ?> manipulator : manipulators) {
                        offer(manipulator);
                    }
                } catch (InvalidDataException e) {
                    SpongeImpl.getLogger().error("Could not deserialize custom plugin data! ", e);
                }
            }
        }
        if (this instanceof IMixinGriefer && ((IMixinGriefer) this).isGriefer() && compound.hasKey(NbtDataUtil.CAN_GRIEF)) {
            ((IMixinGriefer) this).setCanGrief(compound.getBoolean(NbtDataUtil.CAN_GRIEF));
        }
    }

    /**
     * Write extra data (SpongeData) to the entity's NBT tag.
     *
     * @param compound The SpongeData compound to write to
     */
    @Override
    public void writeToNbt(NBTTagCompound compound) {
        if (this instanceof IMixinCustomDataHolder) {
            final List<DataManipulator<?, ?>> manipulators = ((IMixinCustomDataHolder) this).getCustomManipulators();
            if (!manipulators.isEmpty()) {
                final List<DataView> manipulatorViews = DataUtil.getSerializedManipulatorList(manipulators);
                final NBTTagList manipulatorTagList = new NBTTagList();
                for (DataView dataView : manipulatorViews) {
                    manipulatorTagList.appendTag(NbtTranslator.getInstance().translateData(dataView));
                }
                compound.setTag(NbtDataUtil.CUSTOM_MANIPULATOR_TAG_LIST, manipulatorTagList);
            }
        }
        if (this instanceof IMixinGriefer && ((IMixinGriefer) this).isGriefer()) {
            compound.setBoolean(NbtDataUtil.CAN_GRIEF, ((IMixinGriefer) this).canGrief());
        }
    }

    @Override
    public int getContentVersion() {
        return 1;
    }

    @Override
    public DataContainer toContainer() {
        final Transform<World> transform = getTransform();
        final NBTTagCompound compound = new NBTTagCompound();
        writeToNBT(compound);
        NbtDataUtil.filterSpongeCustomData(compound); // We must filter the custom data so it isn't stored twice
        final DataContainer unsafeNbt = NbtTranslator.getInstance().translateFrom(compound);
        final DataContainer container = new MemoryDataContainer()
            .set(Queries.CONTENT_VERSION, getContentVersion())
            .set(DataQueries.ENTITY_CLASS, this.getClass().getName())
            .set(Queries.WORLD_ID, transform.getExtent().getUniqueId().toString())
            .createView(DataQueries.SNAPSHOT_WORLD_POSITION)
                .set(Queries.POSITION_X, transform.getPosition().getX())
                .set(Queries.POSITION_Y, transform.getPosition().getY())
                .set(Queries.POSITION_Z, transform.getPosition().getZ())
            .getContainer()
            .createView(DataQueries.ENTITY_ROTATION)
                .set(Queries.POSITION_X, transform.getRotation().getX())
                .set(Queries.POSITION_Y, transform.getRotation().getY())
                .set(Queries.POSITION_Z, transform.getRotation().getZ())
            .getContainer()
            .createView(DataQueries.ENTITY_SCALE)
                .set(Queries.POSITION_X, transform.getScale().getX())
                .set(Queries.POSITION_Y, transform.getScale().getY())
                .set(Queries.POSITION_Z, transform.getScale().getZ())
            .getContainer()
            .set(DataQueries.ENTITY_TYPE, this.entityType.getId())
            .set(DataQueries.UNSAFE_NBT, unsafeNbt);
        final Collection<DataManipulator<?, ?>> manipulators = getContainers();
        if (!manipulators.isEmpty()) {
            container.set(DataQueries.DATA_MANIPULATORS, DataUtil.getSerializedManipulatorList(manipulators));
        }
        return container;
    }

    @Override
    public Collection<DataManipulator<?, ?>> getContainers() {
        final List<DataManipulator<?, ?>> list = Lists.newArrayList();
        this.supplyVanillaManipulators(list);
        if (this instanceof IMixinCustomDataHolder && ((IMixinCustomDataHolder) this).hasManipulators()) {
            list.addAll(((IMixinCustomDataHolder) this).getCustomManipulators());
        }
        return list;
    }

    @Override
    public Entity copy() {
        if ((Object) this instanceof Player) {
            throw new IllegalArgumentException("Cannot copy player entities!");
        }
        try {
            final NBTTagCompound compound = new NBTTagCompound();
            writeToNBT(compound);
            net.minecraft.entity.Entity entity = EntityList.createEntityByName(this.entityType.getId(), this.worldObj);
            compound.setUniqueId(NbtDataUtil.UUID, entity.getUniqueID());
            entity.readFromNBT(compound);
            return (Entity) entity;
        } catch (Exception e) {
            throw new IllegalArgumentException("Could not copy the entity:", e);
        }
    }

    @Override
    public Optional<User> getTrackedPlayer(String nbtKey) {
        return Optional.empty();
    }

    @Override
    public void trackEntityUniqueId(String nbtKey, @Nullable UUID uuid) {
    }

    @Override
    public Optional<UUID> getCreator() {
        return Optional.empty();
    }

    @Override
    public Optional<UUID> getNotifier() {
        return Optional.empty();
    }

    @Override
    public void setCreator(@Nullable UUID uuid) {
        trackEntityUniqueId(NbtDataUtil.SPONGE_ENTITY_CREATOR, uuid);
    }

    @Override
    public void setNotifier(@Nullable UUID uuid) {
        trackEntityUniqueId(NbtDataUtil.SPONGE_ENTITY_NOTIFIER, uuid);
    }

    @Override
    public void setImplVelocity(Vector3d velocity) {
        this.motionX = checkNotNull(velocity).getX();
        this.motionY = velocity.getY();
        this.motionZ = velocity.getZ();
        this.velocityChanged = true;
    }

    @Override
    public Vector3d getVelocity() {
        return new Vector3d(this.motionX, this.motionY, this.motionZ);
    }

    @Redirect(method = "moveEntity",at = @At(value = "INVOKE", target = "Lnet/minecraft/block/Block;"
                                                                        + "onEntityWalk(Lnet/minecraft/world/World;Lnet/minecraft/util/math/BlockPos;Lnet/minecraft/entity/Entity;)V"))
    public void onEntityCollideWithBlock(Block block, net.minecraft.world.World world, BlockPos pos, net.minecraft.entity.Entity entity) {
        if (block == Blocks.AIR) {
            // ignore air blocks
            return;
        }

        if (world.isRemote) {
            block.onEntityWalk(world, pos, entity);
            return;
        }

        IBlockState state = world.getBlockState(pos);
        this.setCurrentCollidingBlock((BlockState) state);
        if (!SpongeCommonEventFactory.handleCollideBlockEvent(block, world, pos, state, entity, Direction.NONE)) {
            block.onEntityWalk(world, pos, entity);
            this.lastCollidedBlockPos = pos;
        }

        this.setCurrentCollidingBlock(null);
    }

    @Redirect(method = "doBlockCollisions", at = @At(value = "INVOKE", target = "Lnet/minecraft/block/Block;onEntityCollidedWithBlock(Lnet/minecraft/world/World;Lnet/minecraft/util/math/BlockPos;Lnet/minecraft/block/state/IBlockState;Lnet/minecraft/entity/Entity;)V"))
    public void onEntityCollideWithBlockState(Block block, net.minecraft.world.World world, BlockPos pos, IBlockState state, net.minecraft.entity.Entity entity) {
        if (block == Blocks.AIR) {
            // ignore air blocks
            return;
        }

        if (world.isRemote) {
            block.onEntityCollidedWithBlock(world, pos, state, entity);
            return;
        }

        this.setCurrentCollidingBlock((BlockState) state);
        if (!SpongeCommonEventFactory.handleCollideBlockEvent(block, world, pos, state, entity, Direction.NONE)) {
            block.onEntityCollidedWithBlock(world, pos, state, entity);
            this.lastCollidedBlockPos = pos;
        }

        this.setCurrentCollidingBlock(null);
    }

    @Redirect(method = "updateFallState", at = @At(value = "INVOKE", target="Lnet/minecraft/block/Block;onFallenUpon(Lnet/minecraft/world/World;Lnet/minecraft/util/math/BlockPos;Lnet/minecraft/entity/Entity;F)V"))
    public void onBlockFallenUpon(Block block, net.minecraft.world.World world, BlockPos pos, net.minecraft.entity.Entity entity, float fallDistance) {
        if (block == Blocks.AIR) {
            // ignore air blocks
            return;
        }

        if (world.isRemote) {
            block.onFallenUpon(world, pos, entity, fallDistance);
            return;
        }

        IBlockState state = world.getBlockState(pos);
        this.setCurrentCollidingBlock((BlockState) state);
        if (!SpongeCommonEventFactory.handleCollideBlockEvent(block, world, pos, state, entity, Direction.UP)) {
            block.onFallenUpon(world, pos, entity, fallDistance);
            this.lastCollidedBlockPos = pos;
        }

        this.setCurrentCollidingBlock(null);
    }

    @Override
    public Translation getTranslation() {
        return getType().getTranslation();
    }

    private boolean collision = false;
    private boolean untargetable = false;
    private boolean isVanished = false;

    private boolean pendingVisibilityUpdate = false;
    private int visibilityTicks = 0;

    @Override
    public boolean isVanished() {
        return this.isVanished;
    }

    @Override
    public void setVanished(boolean vanished) {
        this.isVanished = vanished;
        this.pendingVisibilityUpdate = true;
        this.visibilityTicks = 20;
    }

    @Override
    public boolean ignoresCollision() {
        return this.collision;
    }

    @Override
    public void setIgnoresCollision(boolean prevents) {
        this.collision = prevents;
    }

    @Override
    public boolean isUntargetable() {
        return this.untargetable;
    }

    @Override
    public void setUntargetable(boolean untargetable) {
        this.untargetable = untargetable;
    }

    /**
     * @author gabizou - January 4th, 2016
     * @updated gabizou - January 27th, 2016 - Rewrite to a redirect
     *
     * This prevents sounds from being sent to the server by entities that are vanished
     */
    @Redirect(method = "playSound", at = @At(value = "INVOKE", target = "Lnet/minecraft/entity/Entity;isSilent()Z"))
    public boolean checkIsSilentOrInvis(net.minecraft.entity.Entity entity) {
        return entity.isSilent() || this.isVanished;
    }

    @Redirect(method = "applyEntityCollision", at = @At(value = "FIELD", target = "Lnet/minecraft/entity/Entity;noClip:Z", opcode = Opcodes.GETFIELD))
    private boolean spongeApplyEntityCollisionCheckVanish(net.minecraft.entity.Entity entity) {
        return entity.noClip || ((IMixinEntity) entity).isVanished();
    }

    @Redirect(method = "resetHeight", at = @At(value = "INVOKE", target = WORLD_SPAWN_PARTICLE))
    public void spawnParticle(net.minecraft.world.World world, EnumParticleTypes particleTypes, double xCoord, double yCoord, double zCoord,
            double xOffset, double yOffset, double zOffset, int ... p_175688_14_) {
        if (!this.isVanished) {
            this.worldObj.spawnParticle(particleTypes, xCoord, yCoord, zCoord, xOffset, yOffset, zOffset, p_175688_14_);
        }
    }

    @Redirect(method = "createRunningParticles", at = @At(value = "INVOKE", target = WORLD_SPAWN_PARTICLE))
    public void runningSpawnParticle(net.minecraft.world.World world, EnumParticleTypes particleTypes, double xCoord, double yCoord, double zCoord,
            double xOffset, double yOffset, double zOffset, int ... p_175688_14_) {
        if (!this.isVanished) {
            this.worldObj.spawnParticle(particleTypes, xCoord, yCoord, zCoord, xOffset, yOffset, zOffset, p_175688_14_);
        }
    }

    @Nullable
    @Override
    public Text getDisplayNameText() {
        return this.displayName;
    }

    private boolean skipSettingCustomNameTag = false;

    @Override
    public void setDisplayName(@Nullable Text displayName) {
        this.displayName = displayName;

        this.skipSettingCustomNameTag = true;
        if (this.displayName == null) {
            this.setCustomNameTag("");
        } else {
            this.setCustomNameTag(SpongeTexts.toLegacy(this.displayName));
        }

        this.skipSettingCustomNameTag = false;
    }

    @Inject(method = "setCustomNameTag", at = @At("RETURN"))
    public void onSetCustomNameTag(String name, CallbackInfo ci) {
        if (!this.skipSettingCustomNameTag) {
            this.displayName = SpongeTexts.fromLegacy(name);
        }
    }

    @Override
    public boolean canSee(Entity entity) {
        // note: this implementation will be changing with contextual data
        Optional<Boolean> optional = entity.get(Keys.VANISH);
        return (!optional.isPresent() || !optional.get()) && !((IMixinEntity) entity).isVanished();
    }

    /**
     * @author gabizou - January 30th, 2016
     * @author blood - May 12th, 2016
     * @author gabizou - June 2nd, 2016
     *
     * @reason Rewrites the method entirely for several reasons:
     * 1) If we are in a forge environment, we do NOT want forge to be capturing the item entities, because we handle them ourselves
     * 2) If we are in a client environment, we should not perform any sort of processing whatsoever.
     * 3) This method is entirely managed from the standpoint where our events have final say, as per usual.
     *
     * @param itemStackIn
     * @param offsetY
     * @return
     */
    @Inject(method = "entityDropItem(Lnet/minecraft/item/ItemStack;F)Lnet/minecraft/entity/item/EntityItem;", at = @At("HEAD"), cancellable = true)
    public void spongeEntityDropItem(net.minecraft.item.ItemStack itemStackIn, float offsetY, CallbackInfoReturnable<EntityItem> returnable) {
        // Gotta stick with the client side handling things
        if (this.worldObj.isRemote) {
            if (itemStackIn.stackSize != 0 && itemStackIn.getItem() != null) {
                EntityItem entityitem = new EntityItem(this.worldObj, this.posX, this.posY + (double) offsetY, this.posZ, itemStackIn);
                entityitem.setDefaultPickupDelay();
                this.worldObj.spawnEntityInWorld(entityitem);
                returnable.setReturnValue(entityitem);
                return;
            }
            returnable.setReturnValue(null);
            return;
        }
        returnable.setReturnValue(EntityUtil.entityOnDropItem((net.minecraft.entity.Entity) (Object) this, itemStackIn, offsetY));
    }

    @Override
    public void setCurrentCollidingBlock(BlockState state) {
        this.currentCollidingBlock = state;
    }

    @Override
    public BlockState getCurrentCollidingBlock() {
        if (this.currentCollidingBlock == null) {
            return (BlockState) Blocks.AIR.getDefaultState();
        }
        return this.currentCollidingBlock;
    }

    @Override
    public BlockPos getLastCollidedBlockPos() {
        return this.lastCollidedBlockPos;
    }

    @Override
    public boolean isVanilla() {
        return this.isVanilla;
    }

    @Override
    public Timing getTimingsHandler() {
        if (this.timing == null) {
            this.timing = SpongeTimings.getEntityTiming(this);
        }
        return this.timing;
    }
}<|MERGE_RESOLUTION|>--- conflicted
+++ resolved
@@ -38,11 +38,7 @@
 import net.minecraft.entity.EntityLivingBase;
 import net.minecraft.entity.EntityTracker;
 import net.minecraft.entity.EntityTrackerEntry;
-<<<<<<< HEAD
-=======
 import net.minecraft.entity.EnumCreatureType;
-import net.minecraft.entity.item.EntityArmorStand;
->>>>>>> 773174d4
 import net.minecraft.entity.item.EntityItem;
 import net.minecraft.entity.player.EntityPlayerMP;
 import net.minecraft.init.Blocks;
@@ -60,7 +56,6 @@
 import net.minecraft.util.math.AxisAlignedBB;
 import net.minecraft.util.math.BlockPos;
 import net.minecraft.world.WorldServer;
-import net.minecraft.world.gen.ChunkProviderServer;
 import org.spongepowered.api.block.BlockState;
 import org.spongepowered.api.data.DataContainer;
 import org.spongepowered.api.data.DataTransactionResult;
@@ -75,20 +70,11 @@
 import org.spongepowered.api.entity.Entity;
 import org.spongepowered.api.entity.EntitySnapshot;
 import org.spongepowered.api.entity.EntityType;
-import org.spongepowered.api.entity.EntityTypes;
 import org.spongepowered.api.entity.Transform;
 import org.spongepowered.api.entity.living.player.Player;
 import org.spongepowered.api.entity.living.player.User;
-import org.spongepowered.api.event.SpongeEventFactory;
 import org.spongepowered.api.event.cause.Cause;
-import org.spongepowered.api.event.cause.NamedCause;
-import org.spongepowered.api.event.cause.entity.spawn.EntitySpawnCause;
-import org.spongepowered.api.event.cause.entity.spawn.SpawnCause;
-import org.spongepowered.api.event.cause.entity.spawn.SpawnTypes;
-import org.spongepowered.api.event.entity.ConstructEntityEvent;
 import org.spongepowered.api.event.entity.MoveEntityEvent;
-import org.spongepowered.api.event.item.inventory.DropItemEvent;
-import org.spongepowered.api.item.inventory.ItemStackSnapshot;
 import org.spongepowered.api.text.Text;
 import org.spongepowered.api.text.translation.Translation;
 import org.spongepowered.api.util.Direction;
@@ -117,28 +103,17 @@
 import org.spongepowered.common.data.value.immutable.ImmutableSpongeValue;
 import org.spongepowered.common.entity.EntityUtil;
 import org.spongepowered.common.entity.SpongeEntitySnapshotBuilder;
-<<<<<<< HEAD
-=======
 import org.spongepowered.common.entity.SpongeEntityType;
-import org.spongepowered.common.event.CauseTracker;
-import org.spongepowered.common.event.DamageEventHandler;
-import org.spongepowered.common.event.MinecraftBlockDamageSource;
->>>>>>> 773174d4
 import org.spongepowered.common.event.SpongeCommonEventFactory;
 import org.spongepowered.common.event.damage.DamageEventHandler;
 import org.spongepowered.common.event.damage.MinecraftBlockDamageSource;
-import org.spongepowered.common.event.tracking.IPhaseState;
-import org.spongepowered.common.event.tracking.PhaseContext;
-import org.spongepowered.common.event.tracking.PhaseData;
 import org.spongepowered.common.interfaces.data.IMixinCustomDataHolder;
 import org.spongepowered.common.interfaces.entity.IMixinEntity;
 import org.spongepowered.common.interfaces.entity.IMixinGriefer;
 import org.spongepowered.common.interfaces.world.IMixinWorldServer;
-import org.spongepowered.common.item.inventory.util.ItemStackUtil;
 import org.spongepowered.common.text.SpongeTexts;
 import org.spongepowered.common.util.SpongeHooks;
 
-import java.util.ArrayList;
 import java.util.Collection;
 import java.util.EnumSet;
 import java.util.List;
@@ -250,27 +225,27 @@
 
     // @formatter:on
 
-<<<<<<< HEAD
     @Redirect(method = "<init>", at = @At(value = "FIELD", target = "Lnet/minecraft/entity/Entity;dimension:I", opcode = Opcodes.PUTFIELD))
     private void onSet(net.minecraft.entity.Entity self, int dimensionId, net.minecraft.world.World worldIn) {
         if (worldIn instanceof IMixinWorldServer) {
             self.dimension = ((IMixinWorldServer) worldIn).getDimensionId();
         } else {
             self.dimension = dimensionId;
-=======
+        }
+    }
+
     @Inject(method = "<init>", at = @At("RETURN"))
     public void onConstruction(net.minecraft.world.World worldIn, CallbackInfo ci) {
         if (this.entityType != null) {
             SpongeEntityType spongeEntityType = (SpongeEntityType) this.entityType;
             if (spongeEntityType.getEnumCreatureType() == null) {
                 for (EnumCreatureType type : EnumCreatureType.values()) {
-                    if (SpongeImplHooks.isCreatureOfType(this.mcEntity, type)) {
+                    if (SpongeImplHooks.isCreatureOfType((net.minecraft.entity.Entity) (Object) this, type)) {
                         spongeEntityType.setEnumCreatureType(type);
                         break;
                     }
                 }
             }
->>>>>>> 773174d4
         }
     }
 
