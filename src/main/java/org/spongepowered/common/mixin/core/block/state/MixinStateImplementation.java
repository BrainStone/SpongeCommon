--- conflicted
+++ resolved
@@ -81,14 +81,6 @@
     @Shadow @Final private Block block;
     @Shadow @Final private ImmutableMap<IProperty<?>, Comparable<?>> properties;
 
-<<<<<<< HEAD
-    private ImmutableSet<ImmutableValue<?>> values;
-    private ImmutableSet<Key<?>> keys;
-    private ImmutableList<ImmutableDataManipulator<?, ?>> manipulators;
-    private ImmutableMap<Key<?>, Object> keyMap;
-
-    private CatalogKey id;
-=======
     // All of these fields are lazily evaluated either at startup or the first time
     // they are accessed by a plugin, depending on how much of an impact the
     // implementation can pose during start up, or whether game state
@@ -99,8 +91,7 @@
     @Nullable private ImmutableList<ImmutableDataManipulator<?, ?>> manipulators;
     @Nullable private ImmutableMap<Key<?>, Object> keyMap;
     @Nullable private ImmutableMap<Class<? extends Property<?, ?>>, Property<?, ?>> dataProperties;
-    @Nullable private String id;
->>>>>>> 4554b62c
+    @Nullable private CatalogKey id;
 
     @SuppressWarnings({"rawtypes", "unchecked"})
     @Override
@@ -392,25 +383,17 @@
 
     @Override
     public String getId() {
-<<<<<<< HEAD
-        return this.id.toString();
-=======
         if (this.id == null) {
             generateId(this.block);
         }
-        return this.id;
->>>>>>> 4554b62c
+        return this.id.toString();
     }
 
     @Override
     public String getName() {
-<<<<<<< HEAD
-        return this.id.getValue();
-=======
         if (this.id == null) {
             generateId(this.block);
         }
-        return this.id;
->>>>>>> 4554b62c
+        return this.id.getValue();
     }
 }