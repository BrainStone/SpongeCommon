/*
 * This file is part of Sponge, licensed under the MIT License (MIT).
 *
 * Copyright (c) SpongePowered <https://www.spongepowered.org>
 * Copyright (c) contributors
 *
 * Permission is hereby granted, free of charge, to any person obtaining a copy
 * of this software and associated documentation files (the "Software"), to deal
 * in the Software without restriction, including without limitation the rights
 * to use, copy, modify, merge, publish, distribute, sublicense, and/or sell
 * copies of the Software, and to permit persons to whom the Software is
 * furnished to do so, subject to the following conditions:
 *
 * The above copyright notice and this permission notice shall be included in
 * all copies or substantial portions of the Software.
 *
 * THE SOFTWARE IS PROVIDED "AS IS", WITHOUT WARRANTY OF ANY KIND, EXPRESS OR
 * IMPLIED, INCLUDING BUT NOT LIMITED TO THE WARRANTIES OF MERCHANTABILITY,
 * FITNESS FOR A PARTICULAR PURPOSE AND NONINFRINGEMENT. IN NO EVENT SHALL THE
 * AUTHORS OR COPYRIGHT HOLDERS BE LIABLE FOR ANY CLAIM, DAMAGES OR OTHER
 * LIABILITY, WHETHER IN AN ACTION OF CONTRACT, TORT OR OTHERWISE, ARISING FROM,
 * OUT OF OR IN CONNECTION WITH THE SOFTWARE OR THE USE OR OTHER DEALINGS IN
 * THE SOFTWARE.
 */
package org.spongepowered.common.mixin.core.world.storage;

import static com.google.common.base.Preconditions.checkNotNull;

import com.flowpowered.math.vector.Vector3d;
import com.flowpowered.math.vector.Vector3i;
import com.google.common.collect.BiMap;
import com.google.common.collect.HashBiMap;
import com.google.common.collect.ImmutableMap;
import com.google.gson.JsonParseException;
import com.google.gson.JsonParser;
import net.minecraft.nbt.NBTTagCompound;
import net.minecraft.nbt.NBTTagList;
import net.minecraft.scoreboard.ServerScoreboard;
import net.minecraft.world.EnumDifficulty;
import net.minecraft.world.GameRules;
import net.minecraft.world.WorldSettings;
import net.minecraft.world.WorldType;
import net.minecraft.world.storage.WorldInfo;
import org.spongepowered.api.data.DataContainer;
import org.spongepowered.api.data.DataQuery;
import org.spongepowered.api.data.DataView;
import org.spongepowered.api.data.MemoryDataContainer;
import org.spongepowered.api.entity.living.player.gamemode.GameMode;
import org.spongepowered.api.util.annotation.NonnullByDefault;
import org.spongepowered.api.world.DimensionType;
import org.spongepowered.api.world.DimensionTypes;
import org.spongepowered.api.world.GeneratorType;
import org.spongepowered.api.world.WorldCreationSettings;
import org.spongepowered.api.world.difficulty.Difficulty;
import org.spongepowered.api.world.gen.WorldGeneratorModifier;
import org.spongepowered.api.world.storage.WorldProperties;
import org.spongepowered.asm.mixin.Implements;
import org.spongepowered.asm.mixin.Interface;
import org.spongepowered.asm.mixin.Intrinsic;
import org.spongepowered.asm.mixin.Mixin;
import org.spongepowered.asm.mixin.Shadow;
import org.spongepowered.asm.mixin.injection.At;
import org.spongepowered.asm.mixin.injection.Inject;
import org.spongepowered.asm.mixin.injection.callback.CallbackInfo;
import org.spongepowered.common.SpongeImpl;
import org.spongepowered.common.config.SpongeConfig;
import org.spongepowered.common.config.SpongeConfig.WorldConfig;
import org.spongepowered.common.data.persistence.NbtTranslator;
import org.spongepowered.common.data.util.DataQueries;
import org.spongepowered.common.data.util.NbtDataUtil;
import org.spongepowered.common.interfaces.world.IMixinWorldInfo;
import org.spongepowered.common.interfaces.world.IMixinWorldSettings;
import org.spongepowered.common.registry.type.entity.GameModeRegistryModule;
import org.spongepowered.common.registry.type.world.DimensionTypeRegistryModule;
import org.spongepowered.common.registry.type.world.GeneratorModifierRegistryModule;
import org.spongepowered.common.util.FunctionalUtil;
import org.spongepowered.common.util.SpongeHooks;
import org.spongepowered.common.util.StaticMixinHelper;
import org.spongepowered.common.util.persistence.JsonTranslator;

import java.nio.file.Files;
import java.util.ArrayList;
import java.util.Collection;
import java.util.Iterator;
import java.util.List;
import java.util.Map;
import java.util.Optional;
import java.util.UUID;

@NonnullByDefault
@Mixin(WorldInfo.class)
@Implements(@Interface(iface = WorldProperties.class, prefix = "worldproperties$"))
public abstract class MixinWorldInfo implements WorldProperties, IMixinWorldInfo {

<<<<<<< HEAD
=======
    private UUID uuid;
    private DimensionType dimensionType;
    private boolean isMod;
    private NBTTagCompound spongeRootLevelNbt;
    private NBTTagCompound spongeNbt;
    private NBTTagList playerUniqueIdNbt;
    private BiMap<Integer, UUID> playerUniqueIdMap = HashBiMap.create();
    private List<UUID> pendingUniqueIds = new ArrayList<>();
    private int trackedUniqueIdCount = 0;
    private SpongeConfig<SpongeConfig.WorldConfig> worldConfig;
    private ServerScoreboard scoreboard;
    private boolean isValid = true;

>>>>>>> 2d690254
    @Shadow private long randomSeed;
    @Shadow private WorldType terrainType;
    @Shadow private String generatorOptions;
    @Shadow private int spawnX;
    @Shadow private int spawnY;
    @Shadow private int spawnZ;
    @Shadow private long totalTime;
    @Shadow private long worldTime;
    @Shadow private long lastTimePlayed;
    @Shadow private long sizeOnDisk;
    @Shadow private NBTTagCompound playerTag;
    @Shadow private int dimension;
    @Shadow private String levelName;
    @Shadow private int saveVersion;
    @Shadow private int cleanWeatherTime;
    @Shadow private boolean raining;
    @Shadow private int rainTime;
    @Shadow private boolean thundering;
    @Shadow private int thunderTime;
    @Shadow private WorldSettings.GameType theGameType;
    @Shadow private boolean mapFeaturesEnabled;
    @Shadow private boolean hardcore;
    @Shadow private boolean allowCommands;
    @Shadow private boolean initialized;
    @Shadow private EnumDifficulty difficulty;
    @Shadow private boolean difficultyLocked;
    @Shadow private double borderCenterX;
    @Shadow private double borderCenterZ;
    @Shadow private double borderSize;
    @Shadow private long borderSizeLerpTime;
    @Shadow private double borderSizeLerpTarget;
    @Shadow private double borderSafeZone;
    @Shadow private double borderDamagePerBlock;
    @Shadow private int borderWarningDistance;
    @Shadow private int borderWarningTime;
    @Shadow private GameRules theGameRules;
    // TODO 1.9 Clone is an AWFUL NAME for this, its really fillCompound which takes a playerNbtCompound to use or if null, uses the player one
    // TODO 1.9 already in this info. It then populates a returned compound with the worldInfo's properties.
    @Shadow public abstract NBTTagCompound cloneNBTCompound(NBTTagCompound nbt);

    private UUID uuid;
    private DimensionType dimensionType;
    private boolean isMod;
    private NBTTagCompound spongeRootLevelNbt;
    private NBTTagCompound spongeNbt;
    private NBTTagList playerUniqueIdNbt;
    private BiMap<Integer, UUID> playerUniqueIdMap = HashBiMap.create();
    private List<UUID> pendingUniqueIds = new ArrayList<>();
    private int trackedUniqueIdCount = 0;
    private SpongeConfig<SpongeConfig.WorldConfig> worldConfig;
    private ServerScoreboard scoreboard;

    @Inject(method = "<init>", at = @At("RETURN") )
    public void onConstruction(CallbackInfo ci) {
        this.spongeRootLevelNbt = new NBTTagCompound();
        this.spongeNbt = new NBTTagCompound();
        this.playerUniqueIdNbt = new NBTTagList();
        this.spongeNbt.setTag(NbtDataUtil.SPONGE_PLAYER_UUID_TABLE, this.playerUniqueIdNbt);
        this.spongeRootLevelNbt.setTag(NbtDataUtil.SPONGE_DATA, this.spongeNbt);

        if (this.dimensionType == null) {
            this.dimensionType = DimensionTypes.OVERWORLD;
        }
    }

    @Inject(method = "<init>*", at = @At("RETURN") )
    public void onConstruction(WorldSettings settings, String name, CallbackInfo ci) {
        if (name.equals("MpServer") || name.equals("sponge$dummy_world")) {
            this.isValid = false;
            return;
        }

        WorldCreationSettings creationSettings = (WorldCreationSettings) (Object) settings;
        setDimensionType(creationSettings.getDimensionType());
        if (((IMixinWorldSettings) (Object) settings).getDimensionId() != null) {
            this.dimension = ((IMixinWorldSettings) (Object) settings).getDimensionId();
        }
        // make sure to set dimensionType and dimension id before attempting to generate world config
        setDimensionType(creationSettings.getDimensionType());
        onConstruction(ci);
        boolean configPreviouslyExisted = Files.exists(SpongeImpl.getSpongeConfigDir()
                .resolve("worlds")
                .resolve(this.dimensionType.getId())
                .resolve(this.levelName)
                .resolve("world.conf"));
        createWorldConfig();
        this.worldConfig.getConfig().getWorld().setWorldEnabled(creationSettings.isEnabled());
        this.worldConfig.getConfig().getWorld().setKeepSpawnLoaded(creationSettings.doesKeepSpawnLoaded());
        this.worldConfig.getConfig().getWorld().setLoadOnStartup(creationSettings.loadOnStartup());
        this.worldConfig.getConfig().getWorld().setGenerateSpawnOnLoad(creationSettings.doesGenerateSpawnOnLoad());
        if (!creationSettings.getGeneratorModifiers().isEmpty()) {
            this.worldConfig.getConfig().getWorldGenModifiers().clear();
            this.worldConfig.getConfig().getWorldGenModifiers()
                    .addAll(GeneratorModifierRegistryModule.getInstance().toIds(creationSettings.getGeneratorModifiers()));
        }

        // Mark configs enabled if coming from WorldCreationSettings builder and config didn't previously exist.
        if (!configPreviouslyExisted && ((IMixinWorldSettings) (Object) settings).isFromBuilder()) {
            this.worldConfig.getConfig().setConfigEnabled(true);
        }
        this.worldConfig.save();
    }

    @Inject(method = "<init>*", at = @At("RETURN") )
    public void onConstruction(NBTTagCompound nbt, CallbackInfo ci) {
        if (!StaticMixinHelper.convertingMapFormat) {
            onConstruction(ci);
        }
    }

    @Inject(method = "<init>*", at = @At("RETURN") )
    public void onConstruction(WorldInfo worldInformation, CallbackInfo ci) {
        onConstruction(ci);

        MixinWorldInfo info = (MixinWorldInfo) (Object) worldInformation;
        this.dimensionType = info.dimensionType;
        this.isMod = info.isMod;
    }

    @Override
    public void createWorldConfig() {
        if (this.worldConfig != null) {
            return;
        }

        this.worldConfig =
                new SpongeConfig<>(SpongeConfig.Type.WORLD,
                        SpongeImpl.getSpongeConfigDir()
                                .resolve("worlds")
                                .resolve(this.dimensionType.getId())
                                .resolve(this.levelName)
                                .resolve("world.conf"),
                        SpongeImpl.ECOSYSTEM_ID);
    }

    @Override
    public boolean isValid() {
        return this.isValid;
    }

    @Override
    public Vector3i getSpawnPosition() {
        return new Vector3i(this.spawnX, this.spawnY, this.spawnZ);
    }

    @Override
    public void setSpawnPosition(Vector3i position) {
        checkNotNull(position);
        this.spawnX = position.getX();
        this.spawnY = position.getY();
        this.spawnZ = position.getZ();
    }

    @Override
    public GeneratorType getGeneratorType() {
        return (GeneratorType) this.terrainType;
    }

    @Override
    public void setGeneratorType(GeneratorType type) {
        this.terrainType = (WorldType) type;
    }

    @Intrinsic
    public long worldproperties$getSeed() {
        return this.randomSeed;
    }

    @Override
    public void setSeed(long seed) {
        this.randomSeed = seed;
    }

    @Override
    public long getTotalTime() {
        return this.totalTime;
    }

    @Intrinsic
    public long worldproperties$getWorldTime() {
        return this.worldTime;
    }

    @Override
    public void setWorldTime(long time) {
        this.worldTime = time;
    }

    @Override
    public DimensionType getDimensionType() {
        return this.dimensionType;
    }

    @Override
    public void setDimensionType(DimensionType type) {
        this.dimensionType = type;
    }

    @Intrinsic
    public String worldproperties$getWorldName() {
        return this.levelName;
    }

    @Override
    public void setWorldName(String name) {
        this.levelName = name;
    }

    @Intrinsic
    public boolean worldproperties$isRaining() {
        return this.raining;
    }

    @Override
    public void setRaining(boolean state) {
        this.raining = state;
    }

    @Intrinsic
    public int worldproperties$getRainTime() {
        return this.rainTime;
    }

    @Intrinsic
    public void worldproperties$setRainTime(int time) {
        this.rainTime = time;
    }

    @Intrinsic
    public boolean worldproperties$isThundering() {
        return this.thundering;
    }

    @Intrinsic
    public void worldproperties$setThundering(boolean state) {
        this.thundering = state;
    }

    @Override
    public int getThunderTime() {
        return this.thunderTime;
    }

    @Override
    public void setThunderTime(int time) {
        this.thunderTime = time;
    }

    @Override
    public GameMode getGameMode() {
        return (GameMode) (Object) this.theGameType;
    }

    @Override
    public void setGameMode(GameMode gamemode) {
        this.theGameType = GameModeRegistryModule.toGameType(gamemode);
    }

    @Override
    public boolean usesMapFeatures() {
        return this.mapFeaturesEnabled;
    }

    @Override
    public void setMapFeaturesEnabled(boolean state) {
        this.mapFeaturesEnabled = state;
    }

    @Override
    public boolean isHardcore() {
        return this.hardcore;
    }

    @Override
    public void setHardcore(boolean state) {
        this.hardcore = state;
    }

    @Override
    public boolean areCommandsAllowed() {
        return this.allowCommands;
    }

    @Override
    public void setCommandsAllowed(boolean state) {
        this.allowCommands = state;
    }

    @Override
    public boolean isInitialized() {
        return this.initialized;
    }

    @Override
    public Difficulty getDifficulty() {
        return (Difficulty) (Object) this.difficulty;
    }

    @Override
    public void setDifficulty(Difficulty difficulty) {
        this.difficulty = (EnumDifficulty) (Object) difficulty;
    }

    @Override
    public Vector3d getWorldBorderCenter() {
        return new Vector3d(this.borderCenterX, 0, this.borderCenterZ);
    }

    @Override
    public void setWorldBorderCenter(double x, double z) {
        this.borderCenterX = x;
        this.borderCenterZ = z;
    }

    @Override
    public double getWorldBorderDiameter() {
        return this.borderSize;
    }

    @Override
    public void setWorldBorderDiameter(double diameter) {
        this.borderSize = diameter;
    }

    @Override
    public double getWorldBorderTargetDiameter() {
        return this.borderSizeLerpTarget;
    }

    @Override
    public void setWorldBorderTargetDiameter(double diameter) {
        this.borderSizeLerpTarget = diameter;
    }

    @Override
    public double getWorldBorderDamageThreshold() {
        return this.borderSafeZone;
    }

    @Override
    public void setWorldBorderDamageThreshold(double distance) {
        this.borderSafeZone = distance;
    }

    @Override
    public double getWorldBorderDamageAmount() {
        return this.borderDamagePerBlock;
    }

    @Override
    public void setWorldBorderDamageAmount(double damage) {
        this.borderDamagePerBlock = damage;
    }

    @Override
    public int getWorldBorderWarningTime() {
        return this.borderWarningTime;
    }

    @Override
    public void setWorldBorderWarningTime(int time) {
        this.borderWarningTime = time;
    }

    @Override
    public int getWorldBorderWarningDistance() {
        return this.borderWarningDistance;
    }

    @Override
    public void setWorldBorderWarningDistance(int distance) {
        this.borderWarningDistance = distance;
    }

    @Override
    public long getWorldBorderTimeRemaining() {
        return this.borderSizeLerpTime;
    }

    @Override
    public void setWorldBorderTimeRemaining(long time) {
        this.borderSizeLerpTime = time;
    }

    @Override
    public Optional<String> getGameRule(String gameRule) {
        if (this.theGameRules.hasRule(gameRule)) {
            return Optional.of(this.theGameRules.getString(gameRule));
        }
        return Optional.empty();
    }

    @Override
    public Map<String, String> getGameRules() {
        ImmutableMap.Builder<String, String> ruleMap = ImmutableMap.builder();
        for (String rule : this.theGameRules.getRules()) {
            ruleMap.put(rule, this.theGameRules.getString(rule));
        }
        return ruleMap.build();
    }

    @Override
    public void setGameRule(String gameRule, String value) {
        this.theGameRules.setOrCreateGameRule(gameRule, value);
    }

    @Override
    public void setDimensionId(int id) {
        this.dimension = id;
    }

    @Override
    public int getDimensionId() {
        return this.dimension;
    }

    @Override
    public UUID getUniqueId() {
        return this.uuid;
    }

    @Override
    public DataContainer toContainer() {
        return NbtTranslator.getInstance().translateFrom(cloneNBTCompound(null));
    }

    @Override
    public boolean isEnabled() {
        if (!this.worldConfig.getConfig().isConfigEnabled()) {
            return SpongeHooks.getActiveConfig(this.dimensionType.getId(), this.getWorldName()).getConfig().getWorld().isWorldEnabled();
        }
        return this.worldConfig.getConfig().getWorld().isWorldEnabled();
    }

    @Override
    public void setEnabled(boolean enabled) {
        this.worldConfig.getConfig().getWorld().setWorldEnabled(enabled);
    }

    @Override
    public boolean loadOnStartup() {
        if (!this.worldConfig.getConfig().isConfigEnabled()) {
            return SpongeHooks.getActiveConfig(this.dimensionType.getId(), this.getWorldName()).getConfig().getWorld().loadOnStartup();
        }
        return this.worldConfig.getConfig().getWorld().loadOnStartup();
    }

    @Override
    public void setLoadOnStartup(boolean state) {
        this.worldConfig.getConfig().getWorld().setLoadOnStartup(state);
    }

    @Override
    public boolean doesKeepSpawnLoaded() {
        if (!this.worldConfig.getConfig().isConfigEnabled()) {
            return SpongeHooks.getActiveConfig(this.dimensionType.getId(), this.getWorldName()).getConfig().getWorld().getKeepSpawnLoaded();
        }
        return this.worldConfig.getConfig().getWorld().getKeepSpawnLoaded();
    }

    @Override
    public void setKeepSpawnLoaded(boolean loaded) {
        this.worldConfig.getConfig().getWorld().setKeepSpawnLoaded(loaded);
    }

    @Override
    public boolean doesGenerateSpawnOnLoad() {
        return SpongeHooks.getActiveConfig(this.dimensionType.getId(), this.getWorldName()).getConfig().getWorld().getGenerateSpawnOnLoad();
    }

    @Override
    public void setGenerateSpawnOnLoad(boolean state) {
        this.worldConfig.getConfig().getWorld().setGenerateSpawnOnLoad(state);
    }

    @Override
    public boolean isPVPEnabled() {
        return !this.worldConfig.getConfig().isConfigEnabled() || this.worldConfig.getConfig().getWorld().getPVPEnabled();
    }

    @Override
    public void setPVPEnabled(boolean enabled) {
        this.worldConfig.getConfig().getWorld().setPVPEnabled(enabled);
    }

    @Override
    public void setUUID(UUID uuid) {
        this.uuid = uuid;
    }

    @Override
    public void setIsMod(boolean flag) {
        this.isMod = flag;
    }

    @Override
    public void setScoreboard(ServerScoreboard scoreboard) {
        this.scoreboard = scoreboard;
    }

    @Override
    public boolean getIsMod() {
        return this.isMod;
    }

    @Override
    public SpongeConfig<WorldConfig> getWorldConfig() {
        return this.worldConfig;
    }

    @Override
    public Collection<WorldGeneratorModifier> getGeneratorModifiers() {
        return GeneratorModifierRegistryModule.getInstance().toModifiers(this.worldConfig.getConfig().getWorldGenModifiers());
    }

    @Override
    public void setGeneratorModifiers(Collection<WorldGeneratorModifier> modifiers) {
        checkNotNull(modifiers, "modifiers");

        this.worldConfig.getConfig().getWorldGenModifiers().clear();
        this.worldConfig.getConfig().getWorldGenModifiers().addAll(GeneratorModifierRegistryModule.getInstance().toIds(modifiers));
    }

    @Override
    public DataContainer getGeneratorSettings() {
        // Minecraft uses a String, we want to return a fancy DataContainer
        // Parse the world generator settings as JSON
        try {
            return JsonTranslator.translateFrom(new JsonParser().parse(this.generatorOptions).getAsJsonObject());
        } catch (JsonParseException | IllegalStateException ignored) {
        }
        return new MemoryDataContainer().set(DataQueries.WORLD_CUSTOM_SETTINGS, this.generatorOptions);
    }

    @Override
    public Optional<DataView> getPropertySection(DataQuery path) {
        if (this.spongeRootLevelNbt.hasKey(path.toString())) {
            return Optional
                    .<DataView>of(NbtTranslator.getInstance().translateFrom(this.spongeRootLevelNbt.getCompoundTag(path.toString())));
        } else {
            return Optional.empty();
        }
    }

    @Override
    public void setPropertySection(DataQuery path, DataView data) {
        NBTTagCompound nbt = NbtTranslator.getInstance().translateData(data);
        this.spongeRootLevelNbt.setTag(path.toString(), nbt);
    }

    @Override
    public int getIndexForUniqueId(UUID uuid) {
        if (this.playerUniqueIdMap.inverse().get(uuid) == null) {
            this.playerUniqueIdMap.put(this.trackedUniqueIdCount, uuid);
            this.pendingUniqueIds.add(uuid);
            return this.trackedUniqueIdCount++;
        } else {
            return this.playerUniqueIdMap.inverse().get(uuid);
        }
    }

    @Override
    public Optional<UUID> getUniqueIdForIndex(int index) {
        return Optional.ofNullable(this.playerUniqueIdMap.get(index));
    }

    @Override
    public NBTTagCompound getSpongeRootLevelNbt() {
        writeSpongeNbt();
        return this.spongeRootLevelNbt;
    }

    @Override
    public NBTTagCompound getSpongeNbt() {
        writeSpongeNbt();
        return this.spongeNbt;
    }

    @Override
    public void setSpongeRootLevelNBT(NBTTagCompound nbt) {
        this.spongeRootLevelNbt = nbt;
        if (nbt.hasKey(NbtDataUtil.SPONGE_DATA)) {
            this.spongeNbt = nbt.getCompoundTag(NbtDataUtil.SPONGE_DATA);
        }
    }

    @Override
    public void readSpongeNbt(NBTTagCompound nbt) {
        this.uuid = nbt.getUniqueId(NbtDataUtil.UUID);
        this.dimension = nbt.getInteger(NbtDataUtil.DIMENSION_ID);
        this.isMod = nbt.getBoolean(NbtDataUtil.IS_MOD);
        final String dimensionTypeId = nbt.getString(NbtDataUtil.DIMENSION_TYPE);
        this.dimensionType = DimensionTypeRegistryModule.getInstance().getById(dimensionTypeId)
                .orElseThrow(FunctionalUtil.invalidArgument("Could not find a DimensionType by id: " + dimensionTypeId));
        this.trackedUniqueIdCount = 0;
        if (nbt.hasKey(NbtDataUtil.SPONGE_PLAYER_UUID_TABLE, NbtDataUtil.TAG_LIST)) {
            final NBTTagList playerIdList = nbt.getTagList(NbtDataUtil.SPONGE_PLAYER_UUID_TABLE, NbtDataUtil.TAG_COMPOUND);
            for (int i = 0; i < playerIdList.tagCount(); i++) {
                final NBTTagCompound playerId = playerIdList.getCompoundTagAt(i);
                final UUID playerUuid = playerId.getUniqueId(NbtDataUtil.UUID);
                this.playerUniqueIdMap.put(this.trackedUniqueIdCount++, playerUuid);
            }

        }
    }

    private void writeSpongeNbt() {
        this.spongeNbt.setUniqueId(NbtDataUtil.UUID, this.uuid);
        this.spongeNbt.setInteger(NbtDataUtil.DIMENSION_ID, this.dimension);
        this.spongeNbt.setString(NbtDataUtil.DIMENSION_TYPE, this.dimensionType.getId());
        this.spongeNbt.setBoolean(NbtDataUtil.IS_MOD, this.isMod);

        final Iterator<UUID> iterator = this.pendingUniqueIds.iterator();
        final NBTTagList playerIdList = this.spongeNbt.getTagList(NbtDataUtil.SPONGE_PLAYER_UUID_TABLE, NbtDataUtil.TAG_COMPOUND);
        while (iterator.hasNext()) {
            final NBTTagCompound compound = new NBTTagCompound();
            compound.setUniqueId(NbtDataUtil.UUID, iterator.next());
            playerIdList.appendTag(compound);
            iterator.remove();
        }
    }

    @Override
    public DataContainer getAdditionalProperties() {
        NBTTagCompound additionalProperties = (NBTTagCompound) this.spongeRootLevelNbt.copy();
        additionalProperties.removeTag(SpongeImpl.ECOSYSTEM_NAME);
        return NbtTranslator.getInstance().translateFrom(additionalProperties);
    }
}<|MERGE_RESOLUTION|>--- conflicted
+++ resolved
@@ -92,22 +92,6 @@
 @Implements(@Interface(iface = WorldProperties.class, prefix = "worldproperties$"))
 public abstract class MixinWorldInfo implements WorldProperties, IMixinWorldInfo {
 
-<<<<<<< HEAD
-=======
-    private UUID uuid;
-    private DimensionType dimensionType;
-    private boolean isMod;
-    private NBTTagCompound spongeRootLevelNbt;
-    private NBTTagCompound spongeNbt;
-    private NBTTagList playerUniqueIdNbt;
-    private BiMap<Integer, UUID> playerUniqueIdMap = HashBiMap.create();
-    private List<UUID> pendingUniqueIds = new ArrayList<>();
-    private int trackedUniqueIdCount = 0;
-    private SpongeConfig<SpongeConfig.WorldConfig> worldConfig;
-    private ServerScoreboard scoreboard;
-    private boolean isValid = true;
-
->>>>>>> 2d690254
     @Shadow private long randomSeed;
     @Shadow private WorldType terrainType;
     @Shadow private String generatorOptions;
@@ -159,6 +143,7 @@
     private int trackedUniqueIdCount = 0;
     private SpongeConfig<SpongeConfig.WorldConfig> worldConfig;
     private ServerScoreboard scoreboard;
+    private boolean isValid = true;
 
     @Inject(method = "<init>", at = @At("RETURN") )
     public void onConstruction(CallbackInfo ci) {
