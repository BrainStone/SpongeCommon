/*
 * This file is part of Sponge, licensed under the MIT License (MIT).
 *
 * Copyright (c) SpongePowered <https://www.spongepowered.org>
 * Copyright (c) contributors
 *
 * Permission is hereby granted, free of charge, to any person obtaining a copy
 * of this software and associated documentation files (the "Software"), to deal
 * in the Software without restriction, including without limitation the rights
 * to use, copy, modify, merge, publish, distribute, sublicense, and/or sell
 * copies of the Software, and to permit persons to whom the Software is
 * furnished to do so, subject to the following conditions:
 *
 * The above copyright notice and this permission notice shall be included in
 * all copies or substantial portions of the Software.
 *
 * THE SOFTWARE IS PROVIDED "AS IS", WITHOUT WARRANTY OF ANY KIND, EXPRESS OR
 * IMPLIED, INCLUDING BUT NOT LIMITED TO THE WARRANTIES OF MERCHANTABILITY,
 * FITNESS FOR A PARTICULAR PURPOSE AND NONINFRINGEMENT. IN NO EVENT SHALL THE
 * AUTHORS OR COPYRIGHT HOLDERS BE LIABLE FOR ANY CLAIM, DAMAGES OR OTHER
 * LIABILITY, WHETHER IN AN ACTION OF CONTRACT, TORT OR OTHERWISE, ARISING FROM,
 * OUT OF OR IN CONNECTION WITH THE SOFTWARE OR THE USE OR OTHER DEALINGS IN
 * THE SOFTWARE.
 */
package org.spongepowered.common.mixin.core.block;

import com.google.common.collect.ImmutableList;
import net.minecraft.block.BlockTripWireHook;
import net.minecraft.block.state.IBlockState;
import net.minecraft.util.EnumFacing;
import org.spongepowered.api.block.BlockState;
import org.spongepowered.api.data.key.Key;
import org.spongepowered.api.data.key.Keys;
import org.spongepowered.api.data.manipulator.ImmutableDataManipulator;
import org.spongepowered.api.data.manipulator.immutable.block.ImmutableAttachedData;
import org.spongepowered.api.data.manipulator.immutable.block.ImmutableDirectionalData;
import org.spongepowered.api.data.manipulator.immutable.block.ImmutablePoweredData;
import org.spongepowered.api.data.value.BaseValue;
import org.spongepowered.api.util.Direction;
import org.spongepowered.asm.mixin.Mixin;
import org.spongepowered.common.data.ImmutableDataCachingUtil;
import org.spongepowered.common.data.manipulator.immutable.block.ImmutableSpongeAttachedData;
import org.spongepowered.common.data.manipulator.immutable.block.ImmutableSpongeDirectionalData;
import org.spongepowered.common.data.manipulator.immutable.block.ImmutableSpongePoweredData;
import org.spongepowered.common.data.util.DirectionChecker;
import org.spongepowered.common.data.util.DirectionResolver;

import java.util.Optional;

@Mixin(BlockTripWireHook.class)
public abstract class MixinBlockTripWireHook extends MixinBlock {

    @Override
    public ImmutableList<ImmutableDataManipulator<?, ?>> getManipulators(IBlockState blockState) {
        return ImmutableList.<ImmutableDataManipulator<?, ?>>of(getIsAttachedFor(blockState),
                getIsPoweredFor(blockState), getDirectionalData(blockState));
    }

    @Override
    public boolean supports(Class<? extends ImmutableDataManipulator<?, ?>> immutable) {
        return ImmutableAttachedData.class.isAssignableFrom(immutable)
                || ImmutablePoweredData.class.isAssignableFrom(immutable) || ImmutableDirectionalData.class.isAssignableFrom(immutable);
    }

    @Override
    public Optional<BlockState> getStateWithData(IBlockState blockState, ImmutableDataManipulator<?, ?> manipulator) {
        if (manipulator instanceof ImmutableAttachedData) {
            return Optional.of((BlockState) blockState);
        }
        if (manipulator instanceof ImmutablePoweredData) {
            return Optional.of((BlockState) blockState.withProperty(BlockTripWireHook.POWERED, ((ImmutablePoweredData) manipulator).powered().get()));
        }
        if (manipulator instanceof ImmutableDirectionalData) {
            final Direction dir = DirectionChecker.checkDirectionToHorizontal(((ImmutableDirectionalData) manipulator).direction().get());
            return Optional.of((BlockState) blockState.withProperty(BlockTripWireHook.FACING, DirectionResolver.getFor(dir)));
        }
        return super.getStateWithData(blockState, manipulator);
    }

    @Override
    public <E> Optional<BlockState> getStateWithValue(IBlockState blockState, Key<? extends BaseValue<E>> key, E value) {
        if (key.equals(Keys.SUSPENDED)) {
            return Optional.of((BlockState) blockState);
        }
        if (key.equals(Keys.ATTACHED)) {
            return Optional.of((BlockState) blockState);
        }
        if (key.equals(Keys.POWERED)) {
            return Optional.of((BlockState) blockState.withProperty(BlockTripWireHook.POWERED, (Boolean) value));
        }
        if (key.equals(Keys.DIRECTION)) {
            final Direction dir = DirectionChecker.checkDirectionToHorizontal((Direction) value);
            return Optional.of((BlockState) blockState.withProperty(BlockTripWireHook.FACING, DirectionResolver.getFor(dir)));
        }
        return super.getStateWithValue(blockState, key, value);
    }

<<<<<<< HEAD
=======
    private ImmutableSuspendedData getIsSuspendedFor(IBlockState blockState) {
        return ImmutableDataCachingUtil
                .getManipulator(ImmutableSpongeSuspendedData.class, blockState.getValue(BlockTripWireHook.SUSPENDED));
    }

>>>>>>> 78eeb278
    private ImmutableAttachedData getIsAttachedFor(IBlockState blockState) {
        return ImmutableDataCachingUtil.getManipulator(ImmutableSpongeAttachedData.class, blockState.getValue(BlockTripWireHook.ATTACHED));
    }

    private ImmutablePoweredData getIsPoweredFor(IBlockState blockState) {
        return ImmutableDataCachingUtil.getManipulator(ImmutableSpongePoweredData.class, blockState.getValue(BlockTripWireHook.POWERED));
    }

    private ImmutableDirectionalData getDirectionalData(IBlockState blockState) {
        return ImmutableDataCachingUtil.getManipulator(ImmutableSpongeDirectionalData.class,
                DirectionResolver.getFor(blockState.getValue(BlockTripWireHook.FACING)));
    }
}<|MERGE_RESOLUTION|>--- conflicted
+++ resolved
@@ -95,14 +95,6 @@
         return super.getStateWithValue(blockState, key, value);
     }
 
-<<<<<<< HEAD
-=======
-    private ImmutableSuspendedData getIsSuspendedFor(IBlockState blockState) {
-        return ImmutableDataCachingUtil
-                .getManipulator(ImmutableSpongeSuspendedData.class, blockState.getValue(BlockTripWireHook.SUSPENDED));
-    }
-
->>>>>>> 78eeb278
     private ImmutableAttachedData getIsAttachedFor(IBlockState blockState) {
         return ImmutableDataCachingUtil.getManipulator(ImmutableSpongeAttachedData.class, blockState.getValue(BlockTripWireHook.ATTACHED));
     }
