--- conflicted
+++ resolved
@@ -1018,14 +1018,7 @@
         return Optional.empty();
     }
 
-<<<<<<< HEAD
     private void onTabCompleteChat(ICommandSender sender, String input, CallbackInfoReturnable<List<String>> cir, List<String> completions) {
-=======
-    @SuppressWarnings("rawtypes")
-    @Inject(method = "getTabCompletions", at = @At(value = "RETURN", ordinal = 1), cancellable = true, locals = LocalCapture.CAPTURE_FAILHARD)
-    public void onTabCompleteChat(ICommandSender sender, String input, BlockPos pos, CallbackInfoReturnable<List> cir,
-            List<String> list, String astring[], String s) {
->>>>>>> fa06e846
         TabCompleteEvent.Chat event = SpongeEventFactory.createTabCompleteEventChat(Cause.source(sender).build(),
                 ImmutableList.copyOf(completions), completions, input);
         Sponge.getEventManager().post(event);
