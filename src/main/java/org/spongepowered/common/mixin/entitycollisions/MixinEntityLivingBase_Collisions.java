/*
 * This file is part of Sponge, licensed under the MIT License (MIT).
 *
 * Copyright (c) SpongePowered <https://www.spongepowered.org>
 * Copyright (c) contributors
 *
 * Permission is hereby granted, free of charge, to any person obtaining a copy
 * of this software and associated documentation files (the "Software"), to deal
 * in the Software without restriction, including without limitation the rights
 * to use, copy, modify, merge, publish, distribute, sublicense, and/or sell
 * copies of the Software, and to permit persons to whom the Software is
 * furnished to do so, subject to the following conditions:
 *
 * The above copyright notice and this permission notice shall be included in
 * all copies or substantial portions of the Software.
 *
 * THE SOFTWARE IS PROVIDED "AS IS", WITHOUT WARRANTY OF ANY KIND, EXPRESS OR
 * IMPLIED, INCLUDING BUT NOT LIMITED TO THE WARRANTIES OF MERCHANTABILITY,
 * FITNESS FOR A PARTICULAR PURPOSE AND NONINFRINGEMENT. IN NO EVENT SHALL THE
 * AUTHORS OR COPYRIGHT HOLDERS BE LIABLE FOR ANY CLAIM, DAMAGES OR OTHER
 * LIABILITY, WHETHER IN AN ACTION OF CONTRACT, TORT OR OTHERWISE, ARISING FROM,
 * OUT OF OR IN CONNECTION WITH THE SOFTWARE OR THE USE OR OTHER DEALINGS IN
 * THE SOFTWARE.
 */
package org.spongepowered.common.mixin.entitycollisions;

import net.minecraft.entity.Entity;
import net.minecraft.entity.EntityLivingBase;
import net.minecraft.entity.player.EntityPlayer;
import org.spongepowered.asm.mixin.Mixin;
import org.spongepowered.asm.mixin.Shadow;
import org.spongepowered.asm.mixin.injection.At;
import org.spongepowered.asm.mixin.injection.Inject;
import org.spongepowered.asm.mixin.injection.At.Shift;
import org.spongepowered.asm.mixin.injection.Redirect;
import org.spongepowered.asm.mixin.injection.callback.CallbackInfo;
import org.spongepowered.asm.mixin.injection.callback.LocalCapture;
import org.spongepowered.common.mixin.plugin.entitycollisions.interfaces.IModData_Collisions;

import java.util.List;

@Mixin(EntityLivingBase.class)
public abstract class MixinEntityLivingBase_Collisions extends MixinEntity_Collisions {

    @Shadow protected abstract void collideWithEntity(Entity entityIn);

    private boolean runningCollideWithNearby = false;

    @Inject(method = "onLivingUpdate", at = @At(value = "INVOKE", target = "Lnet/minecraft/entity/EntityLivingBase;collideWithNearbyEntities()V"))
    public void onLivingUpdateBeforeCollide(CallbackInfo ci) {
        this.runningCollideWithNearby = true;
    }

    @Inject(method = "onLivingUpdate", at = @At(value = "INVOKE", target = "Lnet/minecraft/entity/EntityLivingBase;collideWithNearbyEntities()V", shift = Shift.AFTER))
    public void onLivingUpdateAfterCollide(CallbackInfo ci) {
        this.runningCollideWithNearby = false;
    }

    @Override
    public boolean isRunningCollideWithNearby() {
        return this.runningCollideWithNearby;
    }

    // This injection allows maxEntityCramming to be applied first before checking for max collisions
    @Redirect(method = "collideWithNearbyEntities", at = @At(value = "INVOKE", target = "Ljava/util/List;size()I", remap = false))
<<<<<<< HEAD
    protected int onCollideWithNearbyEntities(List<Entity> list) {
=======
    private int onSpongeCollideWithNearbyEntities(List<Entity> list) {
>>>>>>> d9ac8a9e
        for (Entity entity: list) {
            // ignore players and entities with parts (ex. EnderDragon)
            if (this.world.isRemote || entity == null || entity instanceof EntityPlayer || entity.getParts() != null) {
                continue;
            }

            final IModData_Collisions spongeEntity = (IModData_Collisions) this;
            if (spongeEntity.requiresCollisionsCacheRefresh()) {
                spongeEntity.initializeCollisionState(this.world);
                spongeEntity.requiresCollisionsCacheRefresh(false);
            }

            if (spongeEntity.getMaxCollisions() >= 0 && list.size() >= spongeEntity.getMaxCollisions()) {
                // Don't process any more collisions
                break;
            }
            this.collideWithEntity(entity);
        }
        // We always return '0' to prevent the original loop from running.
        return 0;
    }
}<|MERGE_RESOLUTION|>--- conflicted
+++ resolved
@@ -63,11 +63,7 @@
 
     // This injection allows maxEntityCramming to be applied first before checking for max collisions
     @Redirect(method = "collideWithNearbyEntities", at = @At(value = "INVOKE", target = "Ljava/util/List;size()I", remap = false))
-<<<<<<< HEAD
-    protected int onCollideWithNearbyEntities(List<Entity> list) {
-=======
     private int onSpongeCollideWithNearbyEntities(List<Entity> list) {
->>>>>>> d9ac8a9e
         for (Entity entity: list) {
             // ignore players and entities with parts (ex. EnderDragon)
             if (this.world.isRemote || entity == null || entity instanceof EntityPlayer || entity.getParts() != null) {
