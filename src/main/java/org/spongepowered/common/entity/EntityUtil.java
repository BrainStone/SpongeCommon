--- conflicted
+++ resolved
@@ -192,12 +192,9 @@
      * A relative copy paste of {@link EntityPlayerMP#changeDimension(int)} where instead we direct all processing
      * to the appropriate areas for throwing events and capturing world changes during the transfer.
      *
-<<<<<<< HEAD
-=======
      * <p>Note that this is called only in SpongeVanilla or SpongeForge directly due to changes in signatures
      * from Forge.</p>
      *
->>>>>>> ad4859ee
      * @param entityPlayerMP The player being teleported
      * @param suggestedDimensionId The suggested dimension
      * @return The player object, not re-created
@@ -975,13 +972,6 @@
             final IPhaseState currentState = peek.state;
             final PhaseContext<?> phaseContext = peek.context;
 
-<<<<<<< HEAD
-=======
-            if (item.isEmpty()) {
-                return null;
-            }
-
->>>>>>> ad4859ee
             if (!currentState.ignoresItemPreMerging() && SpongeImpl.getGlobalConfig().getConfig().getOptimizations().doDropsPreMergeItemDrops()) {
                 if (currentState.tracksEntitySpecificDrops()) {
                     final Multimap<UUID, ItemDropData> multimap = phaseContext.getCapturedEntityDropSupplier().get();
