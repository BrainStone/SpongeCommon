--- conflicted
+++ resolved
@@ -67,8 +67,8 @@
         addTextColor(TextFormatting.WHITE, Color.WHITE);
         addTextColor(TextFormatting.RESET, Color.WHITE);
 
-<<<<<<< HEAD
-        textColorMappings.put("none", new TextColor() {
+        register(CatalogKey.sponge("none"), new TextColor() {
+            private final CatalogKey key = CatalogKey.sponge("none");
             @Override
             public String getName() {
                 return "NONE";
@@ -80,8 +80,8 @@
             }
 
             @Override
-            public String getId() {
-                return "NONE";
+            public CatalogKey getKey() {
+                return this.key;
             }
 
             @Override
@@ -89,9 +89,6 @@
                 return this.getId();
             }
         });
-=======
-        register(CatalogKey.sponge("none"), TextColors.NONE);
->>>>>>> f25c50a1
     }
 
     private void addTextColor(TextFormatting handle, Color color) {
