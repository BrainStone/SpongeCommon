--- conflicted
+++ resolved
@@ -40,16 +40,6 @@
 
     @Inject private PluginContainer container;
 
-<<<<<<< HEAD
-//    @Listener
-    public void villagerPlant(ChangeBlockEvent event, @Root Villager villager) {
-        event.setCancelled(true);
-    }
-
-//    @Listener
-    public void endermanCancel(ChangeBlockEvent event, @Root Enderman enderman) {
-        event.setCancelled(true);
-=======
     private final VillagerGriefListener listener = new VillagerGriefListener();
 
 
@@ -70,7 +60,6 @@
         public void endermanCancel(ChangeBlockEvent event, @Root Enderman enderman) {
             event.setCancelled(true);
         }
->>>>>>> 198e8ce3
     }
 
 }